--- conflicted
+++ resolved
@@ -41,17 +41,10 @@
       const result = await authService.requestPasswordResetCode(email);
 
       if (result.success) {
-<<<<<<< HEAD
-        // Navigate to verify code screen
-        router.push({
-          pathname: '/verify-code',
-          params: { email }
-=======
         // Navigate to verify code screen (pass devCode for local testing if present)
         router.push({
           pathname: '/verify-code',
           params: { email, devCode: result.devCode || '' }
->>>>>>> a1a7e3b1
         });
       } else {
         // Handle specific error cases
