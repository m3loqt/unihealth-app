--- conflicted
+++ resolved
@@ -129,7 +129,7 @@
       // Save to database
       const appointmentId = await databaseService.createAppointment(appointmentData);
       console.log('Appointment created successfully with ID:', appointmentId);
-<<<<<<< HEAD
+      setCreatedAppointmentId(appointmentId);
 
       // Send appointment confirmation email (non-blocking for booking flow)
       try {
@@ -156,10 +156,6 @@
       } catch (emailErr) {
         console.error('Failed to send appointment confirmation email:', emailErr);
       }
-
-=======
-      setCreatedAppointmentId(appointmentId);
->>>>>>> 5ea9804d
       setShowSuccessModal(true);
     } catch (error) {
       console.error('Error booking appointment:', error);
