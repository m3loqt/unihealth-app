import React, { useState, useEffect } from 'react';
import {
  View,
  Text,
  StyleSheet,
  SafeAreaView,
  ScrollView,
  TouchableOpacity,
  StatusBar,
  Platform,
  Image,
  Dimensions,
  LayoutAnimation,
  UIManager,
  Alert,
  RefreshControl,
  Modal,
  TextInput,
} from 'react-native';
import {
  Pill,
  FileText,
  Eye,
  Download,
  ChevronLeft,
  ChevronDown,
  ChevronRight,
  CheckCircle,
  XCircle,
  User,
  MapPin,
  Calendar,
  Clock,
  Stethoscope,
  X,
  Check,
  ChevronDown as ChevronIcon,
  MoreHorizontal,
<<<<<<< HEAD
  UserPlus,
=======
>>>>>>> d4b967c8
} from 'lucide-react-native';
import { router, useLocalSearchParams } from 'expo-router';
import { useAuth } from '../../src/hooks/auth/useAuth';
import { databaseService, Referral, MedicalHistory } from '../../src/services/database/firebase';
import { safeDataAccess } from '../../src/utils/safeDataAccess';
import { formatRoute, formatFrequency, formatFormula } from '../../src/utils/formatting';
import { usePdfDownload } from '../../src/hooks/usePdfDownload';
import { generateReferralRecordPdf } from '../../src/utils/pdfTemplate';
import ReferralTypeModal from '../../src/components/ReferralTypeModal';
<<<<<<< HEAD
import { ref, get } from 'firebase/database';
import { database } from '../../src/config/firebase';
=======
>>>>>>> d4b967c8

// Extended interface for referral data that includes additional properties
interface ReferralData extends Referral {
  patientName?: string;
  patientPhoto?: string;
  referringDoctorName?: string;
  referringClinicAddress?: string;
  clinic?: string;
  date?: string;
  time?: string;
  address?: string;
  clinicAndAddress?: string;
  dateTime?: string;
  specialistClinic?: string;
  specialistClinicAndAddress?: string;
  additionalNotes?: string;
  
  // Clinical fields from medical history
  presentIllnessHistory?: string;
  reviewOfSymptoms?: string;
  labResults?: string;
  medications?: string;
  diagnosis?: string;
  differentialDiagnosis?: string;
  
  // SOAP Notes
  soapNotes?: {
    subjective?: string;
    objective?: string;
    assessment?: string;
    plan?: string;
  };
  
  // Treatment & Wrap-Up
  treatmentPlan?: string;
  clinicalSummary?: string;
  

}

if (Platform.OS === 'android' && UIManager.setLayoutAnimationEnabledExperimental) {
  UIManager.setLayoutAnimationEnabledExperimental(true);
}

const HORIZONTAL_MARGIN = 24;

// Helper function to format date
// Formatting helpers (aligned with specialist screen)
const formatDate = (dateString: string) => {
  try {
    // Handle DD/MM/YYYY format
    if (dateString.includes('/')) {
      const [day, month, year] = dateString.split('/').map(Number);
      const date = new Date(year, month - 1, day);
      return date.toLocaleDateString('en-US', {
        year: 'numeric',
        month: 'long',
        day: 'numeric',
      });
    }
    
    // Handle ISO format (with 'T' for time) - must check before YYYY-MM-DD
    if (dateString.includes('T') || dateString.includes('Z')) {
      const date = new Date(dateString);
      if (!isNaN(date.getTime())) {
        return date.toLocaleDateString('en-US', {
          year: 'numeric',
          month: 'long',
          day: 'numeric',
        });
      }
    }
    
    // Handle YYYY-MM-DD format (without time)
    if (dateString.includes('-')) {
      const [year, month, day] = dateString.split('-').map(Number);
      const date = new Date(year, month - 1, day);
      return date.toLocaleDateString('en-US', {
        year: 'numeric',
        month: 'long',
        day: 'numeric',
      });
    }
    
    // Fallback to native Date parsing
    const date = new Date(dateString);
    if (!isNaN(date.getTime())) {
      return date.toLocaleDateString('en-US', {
        year: 'numeric',
        month: 'long',
        day: 'numeric',
      });
    }
    
    return 'Invalid date';
  } catch (error) {
    return 'Invalid date';
  }
};

// Helper function to format time
const formatTime = (timeString: string) => {
  if (timeString.includes('AM') || timeString.includes('PM')) {
    return timeString;
  }
  const [hours, minutes] = timeString.split(':');
  const hour = parseInt(hours);
  const ampm = hour >= 12 ? 'PM' : 'AM';
  const displayHour = hour % 12 || 12;
  return `${displayHour}:${minutes} ${ampm}`;
};

// Helper function to get status color
const getStatusColor = (status: string) => {
  switch (status.toLowerCase()) {
    case 'completed':
      return '#10B981';
    case 'confirmed':
      return '#3B82F6';
    case 'pending':
      return '#F59E0B';
    case 'cancelled':
      return '#EF4444';
    default:
      return '#6B7280';
  }
};

// Helper function to get status text
const getStatusText = (status: string) => {
  return status.charAt(0).toUpperCase() + status.slice(1);
};

// Monotone status icon (consistent with appointments screens)
const getMonotoneStatusIcon = (status: string) => {
  const s = (status || '').toLowerCase();
  if (s === 'confirmed') return <CheckCircle size={16} color="#6B7280" style={{ marginRight: 6 }} />;
  if (s === 'completed') return <CheckCircle size={16} color="#6B7280" style={{ marginRight: 6 }} />;
  if (s === 'cancelled') return <XCircle size={16} color="#6B7280" style={{ marginRight: 6 }} />;
  return <Clock size={16} color="#6B7280" style={{ marginRight: 6 }} />;
};

// Helper to render doctor names consistently with a "Dr." prefix without duplication
const formatDoctorName = (name?: string): string => {
  if (!name || name.trim().length === 0 || name.toLowerCase().includes('unknown')) {
    return 'Unknown Doctor';
  }
  const stripped = name.replace(/^Dr\.?\s+/i, '').trim();
  return `Dr. ${stripped}`;
};

 
// Helper function to format clinic address with fallbacks
const formatClinicAddress = (clinicData: any, fallbackClinicName?: string): string => {
  if (!clinicData) {
    return fallbackClinicName || 'Address not provided';
  }

  // Try to build address from individual components
  const addressParts = [];
  
  // Add street address if available
  if (clinicData.address) {
    addressParts.push(clinicData.address);
  }
  
  // Add city if available
  if (clinicData.city) {
    addressParts.push(clinicData.city);
  }
  
  // Add province/state if available
  if (clinicData.province) {
    addressParts.push(clinicData.province);
  }
  
  // Add zip code if available
  if (clinicData.zipCode) {
    addressParts.push(clinicData.zipCode);
  }
  
  // If we have address parts, join them
  if (addressParts.length > 0) {
    return addressParts.join(', ');
  }
  
  // Fallback to addressLine if available
  if (clinicData.addressLine) {
    return clinicData.addressLine;
  }
  
  // Fallback to clinic name
  if (clinicData.name) {
    return clinicData.name;
  }
  
  // Final fallback
  return fallbackClinicName || 'Address not provided';
};

// Helper function to merge clinic and address
const formatClinicAndAddress = (clinicData: any, fallbackClinicName?: string): string => {
  const clinicName = clinicData?.name || fallbackClinicName || 'Unknown Clinic';
  const address = formatClinicAddress(clinicData, fallbackClinicName);
  
  // If the address is the same as clinic name, just return clinic name
  if (address === clinicName) {
    return clinicName;
  }
  
  // If address contains the clinic name, just return the address
  if (address.includes(clinicName)) {
    return address;
  }
  
  // Otherwise, combine them
  return `${clinicName}, ${address}`;
};

// Helper function to merge specialist clinic and address
const formatSpecialistClinicAndAddress = (clinicData: any, fallbackClinicName?: string): string => {
  const clinicName = clinicData?.name || fallbackClinicName || 'Unknown Clinic';
  const address = formatClinicAddress(clinicData, fallbackClinicName);
  
  // If the address is the same as clinic name, just return clinic name
  if (address === clinicName) {
    return clinicName;
  }
  
  // If address contains the clinic name, just return the address
  if (address.includes(clinicName)) {
    return address;
  }
  
  // Otherwise, combine them
  return `${clinicName}, ${address}`;
};

// Helper function to merge date and time
const formatDateTime = (dateString?: string, timeString?: string): string => {
  if (!dateString && !timeString) {
    return 'Not specified';
  }
  
  const date = dateString ? formatDate(dateString) : '';
  const time = timeString ? formatTime(timeString) : '';
  
  if (date && time) {
    return `${date} at ${time}`;
  } else if (date) {
    return date;
  } else if (time) {
    return time;
  }
  
  return 'Not specified';
};

export default function ReferralDetailsScreen() {
  const { id, isFollowUp, appointmentId, patientId } = useLocalSearchParams();
  const { user } = useAuth();
  const [referralData, setReferralData] = useState<ReferralData | null>(null);
  const [prescriptions, setPrescriptions] = useState<any[]>([]);
  const [certificates, setCertificates] = useState<any[]>([]);
  const [loading, setLoading] = useState(true);
  const [refreshing, setRefreshing] = useState(false);
  const [showDeclineModal, setShowDeclineModal] = useState(false);
  const [declineReason, setDeclineReason] = useState('');
  const [showReasonDropdown, setShowReasonDropdown] = useState(false);
  const [customReason, setCustomReason] = useState('');
  const [showMoreMenu, setShowMoreMenu] = useState(false);
  const [showReferralTypeModal, setShowReferralTypeModal] = useState(false);

  // Ensure menu closes if conditions are no longer met (must be before any early returns)
  useEffect(() => {
    const completed = (referralData?.status || '').toLowerCase() === 'completed';
    const assignedToMe = !!referralData?.assignedSpecialistId && referralData.assignedSpecialistId === user?.uid;
    if (!(completed && assignedToMe) && showMoreMenu) {
      setShowMoreMenu(false);
    }
  }, [referralData?.status, referralData?.assignedSpecialistId, user?.uid, showMoreMenu]);
  const [expandedSections, setExpandedSections] = useState<{ [key: string]: boolean }>({
    patientHistory: true,
    findings: true,
    soapNotes: true,
    treatment: true,
  });
  
  // More menu and referral state
  const [showMoreMenu, setShowMoreMenu] = useState(false);
  const [showReferralTypeModal, setShowReferralTypeModal] = useState(false);
  const [selectedReferralData, setSelectedReferralData] = useState<any>(null);
  
  // PDF download functionality
  const { downloadModalVisible, setDownloadModalVisible, downloadSavedPath, logoDataUri, handleDownload } = usePdfDownload();

  // Check if this is a follow-up appointment
  const isFollowUpAppointment = isFollowUp === 'true';

  // Load referral data from Firebase
  useEffect(() => {
    if (id) {
      loadReferralData();
    }
  }, [id]);

  const loadReferralData = async () => {
    if (!id || !user) return;
    
    try {
      setLoading(true);
      
      let referral;
      
      if (isFollowUpAppointment) {
        // For follow-up appointments, load appointment data instead of referral
        const appointment = await databaseService.getDocument(`appointments/${id}`);
        if (appointment) {
          // Convert appointment to referral-like format for display
          referral = {
            id: appointment.id,
            patientId: appointment.patientId,
            patientFirstName: appointment.patientFirstName,
            patientLastName: appointment.patientLastName,
            appointmentDate: appointment.appointmentDate,
            appointmentTime: appointment.appointmentTime,
            initialReasonForReferral: appointment.appointmentPurpose || 'Follow-up visit',
            generalistNotes: appointment.additionalNotes || '',
            status: appointment.status,
            referringGeneralistFirstName: appointment.originalReferringGeneralistFirstName,
            referringGeneralistLastName: appointment.originalReferringGeneralistLastName,
            referringGeneralistId: appointment.originalReferringGeneralistId,
            referringClinicName: 'Follow-up Request',
            // Add other necessary fields with defaults
            referralTimestamp: appointment.createdAt,
            lastUpdated: appointment.lastUpdated,
            sourceSystem: appointment.sourceSystem || 'UniHealth_Patient_App',
            practiceLocation: {
              clinicId: appointment.clinicId,
              roomOrUnit: ''
            }
          };
        }
      } else {
        // Load referral data normally
        referral = await databaseService.getReferralById(id as string);
      }
      
      if (referral) {
        // Enrich referral data with specialist information (similar to patient version)
        const enrichedReferral = await databaseService.enrichSpecialistReferralData(referral);
        
        // Load clinic and doctor data for complete information
        let clinicData = null;
        let referringDoctorData = null;
        let patientData = null;
        let specialistClinicData = null;
        
        try {
          // Handle both generalist and specialist referrals
          const referringDoctorId = enrichedReferral.referringGeneralistId || enrichedReferral.referringSpecialistId;
          const referringDoctorNode = enrichedReferral.referringGeneralistId ? 'specialists' : 'users';
          
          [clinicData, referringDoctorData, patientData] = await Promise.all([
            databaseService.getDocument(`clinics/${enrichedReferral.referringClinicId}`),
            referringDoctorId ? databaseService.getDocument(`${referringDoctorNode}/${referringDoctorId}`) : null,
            databaseService.getDocument(`users/${enrichedReferral.patientId}`)
          ]);
        } catch (error) {
          console.error('Could not fetch clinic, doctor, or patient data:', error);
        }
         
                 // Fetch specialist clinic from practiceLocation.clinicId first
         try {
           if (enrichedReferral.practiceLocation?.clinicId) {
             specialistClinicData = await databaseService.getDocument(`clinics/${enrichedReferral.practiceLocation.clinicId}`);
           }
         } catch (error) {
           console.error('Could not fetch specialist clinic from practiceLocation:', error);
         }

         // Additional: Fetch specialist's assigned clinic (fallback for older referrals)
         if (!specialistClinicData && user?.uid && user?.role === 'specialist') {
           try {
             const specialistSchedules = await databaseService.getDocument(`specialistSchedules/${user.uid}`);
             
             // Find the schedule that matches the referral's specialistScheduleId
             if (specialistSchedules && enrichedReferral.specialistScheduleId) {
               const matchingSchedule = specialistSchedules[enrichedReferral.specialistScheduleId];
               
                               if (matchingSchedule) {
                 const practiceLocation = matchingSchedule.practiceLocation;
                 if (practiceLocation && practiceLocation.clinicId) {
                   specialistClinicData = await databaseService.getDocument(`clinics/${practiceLocation.clinicId}`);
                 }
               }
             }
           } catch (error) {
             console.error('Could not fetch specialist schedule or clinic data:', error);
           }
         }
        
        // Additional patient data fetching if the first attempt failed
        if (!patientData && enrichedReferral.patientId) {
          try {
            patientData = await databaseService.getDocument(`users/${enrichedReferral.patientId}`);
          } catch (retryError) {
            console.error('Retry failed for patient data:', retryError);
          }
        }
        
                 // Load medical history/consultation data if referral is completed
         let medicalHistory = null;
         if (enrichedReferral.status.toLowerCase() === 'completed') {
           if (isFollowUpAppointment) {
             // For follow-up appointments, try to load medical history from the original appointment
             try {
               const appointment = await databaseService.getDocument(`appointments/${id}`);
               
               if (appointment?.originalAppointmentId) {
                 // Try to get medical history from the original appointment's consultation
                 try {
                   const originalAppointment = await databaseService.getDocument(`appointments/${appointment.originalAppointmentId}`);
                   
                   if (originalAppointment?.appointmentConsultationId) {
                     medicalHistory = await databaseService.getDocument(`patientMedicalHistory/${referral.patientId}/entries/${originalAppointment.appointmentConsultationId}`);
                   }
                 } catch (error) {
                   // Silent catch - no medical history from original appointment
                 }
               }
               
               // If no medical history from original appointment, try current appointment's consultation
               if (!medicalHistory && appointment?.appointmentConsultationId) {
                 try {
                   medicalHistory = await databaseService.getDocument(`patientMedicalHistory/${referral.patientId}/entries/${appointment.appointmentConsultationId}`);
                 } catch (error) {
                   // Silent catch - no medical history from follow-up consultation
                 }
               }
               
               // Fallback: try the old method for follow-up appointments
               if (!medicalHistory) {
                 try {
                   medicalHistory = await databaseService.getMedicalHistoryByAppointment(id as string, referral.patientId);
                 } catch (fallbackError) {
                   // Silent catch - fallback method failed
                 }
               }
             } catch (error) {
               console.error('Error loading follow-up appointment data:', error);
             }
           } else if (enrichedReferral.referralConsultationId) {
             // For regular referrals, use the existing logic
             try {
               // Fetch medical history from patientMedicalHistory > patientId > entries > referralConsultationId
               medicalHistory = await databaseService.getDocument(`patientMedicalHistory/${enrichedReferral.patientId}/entries/${enrichedReferral.referralConsultationId}`);
             } catch (error) {
               // Fallback: try the old method if referralConsultationId approach fails
               try {
                 medicalHistory = await databaseService.getMedicalHistoryByAppointment(enrichedReferral.clinicAppointmentId, enrichedReferral.patientId);
               } catch (fallbackError) {
                 // Silent catch - fallback method failed
               }
             }
           }
         }
        
        // Combine referral data with additional fetched data
        const combinedReferralData: ReferralData = {
          ...enrichedReferral,
          // Patient information - prioritize fetched patient data over referral data
          patientName: (() => {
            // Try to get name from fetched patient data first
            if (patientData) {
              const firstName = patientData.firstName || patientData.first_name || patientData.givenName || '';
              const lastName = patientData.lastName || patientData.last_name || patientData.familyName || '';
              const fullName = `${firstName} ${lastName}`.trim();
              if (fullName) return fullName;
            }
            
            // Fallback to referral data
            if (enrichedReferral.patientFirstName && enrichedReferral.patientLastName) {
              return `${enrichedReferral.patientFirstName} ${enrichedReferral.patientLastName}`;
            }
            
            // Final fallback
            return 'Unknown Patient';
          })(),
          
          // Referring doctor information
          referringDoctorName: (() => {
            // Handle both generalist and specialist referrals
            if (enrichedReferral.referringSpecialistId) {
              return enrichedReferral.referringSpecialistFirstName && enrichedReferral.referringSpecialistLastName 
                ? `${enrichedReferral.referringSpecialistFirstName} ${enrichedReferral.referringSpecialistLastName}` 
                : referringDoctorData 
                  ? `${referringDoctorData.firstName} ${referringDoctorData.lastName}`
                  : 'Unknown Specialist';
            } else {
              return enrichedReferral.referringGeneralistFirstName && enrichedReferral.referringGeneralistLastName 
                ? `${enrichedReferral.referringGeneralistFirstName} ${enrichedReferral.referringGeneralistLastName}` 
                : referringDoctorData 
                  ? `${referringDoctorData.firstName} ${referringDoctorData.lastName}`
                  : 'Unknown Doctor';
            }
          })(),
          
          // Clinic information
          clinic: clinicData?.name || enrichedReferral.referringClinicName || 'Unknown Clinic',
          date: enrichedReferral.appointmentDate,
          time: enrichedReferral.appointmentTime,
          address: formatClinicAddress(clinicData, clinicData?.name || enrichedReferral.referringClinicName),
          // Merged fields for display
          clinicAndAddress: formatClinicAndAddress(clinicData, clinicData?.name || enrichedReferral.referringClinicName),
          dateTime: formatDateTime(enrichedReferral.appointmentDate, enrichedReferral.appointmentTime),
          specialistClinic: specialistClinicData?.name || 'Not assigned',
          specialistClinicAndAddress: formatSpecialistClinicAndAddress(specialistClinicData, specialistClinicData?.name || 'Not assigned'),
          
          // Clinical fields from medical history
          presentIllnessHistory: medicalHistory?.presentIllnessHistory || '',
          reviewOfSymptoms: medicalHistory?.reviewOfSymptoms || '',
          labResults: medicalHistory?.labResults || '',
          medications: medicalHistory?.medications || '',
          diagnosis: (() => {
            // Check both 'diagnosis' and 'diagnoses' fields (database inconsistency)
            const diagnosisField = medicalHistory?.diagnosis || medicalHistory?.diagnoses;
            if (diagnosisField) {
              if (Array.isArray(diagnosisField)) {
                return diagnosisField.map(d => d.description).join(', ');
              }
              return diagnosisField;
            }
            return '';
          })(),
          differentialDiagnosis: medicalHistory?.differentialDiagnosis || '',
          soapNotes: medicalHistory?.soapNotes || {
            subjective: '',
            objective: '',
            assessment: '',
            plan: ''
          },
          treatmentPlan: medicalHistory?.treatmentPlan || '',
          clinicalSummary: medicalHistory?.clinicalSummary || ''
        };
        
        setReferralData(combinedReferralData);
        
                 // Load related prescriptions and certificates
         let referralPrescriptions = [];
         let referralCertificates = [];
         
         if (medicalHistory && (enrichedReferral.referralConsultationId || (isFollowUpAppointment && medicalHistory))) {
           // Extract prescriptions and certificates from the medical history data
           // Build a set of potential specialist/provider IDs to resolve names dynamically
           const potentialIds = new Set<string>();
           const providerId = (medicalHistory as any)?.provider?.id;
           if (providerId) potentialIds.add(String(providerId));
           (medicalHistory.prescriptions || []).forEach((pr: any) => {
             if (pr?.specialistId) potentialIds.add(String(pr.specialistId));
           });
           if ((referral as any)?.assignedSpecialistId) potentialIds.add(String((referral as any).assignedSpecialistId));

           // Fetch names for all potential IDs (specialists preferred, fallback to users)
           const idList = Array.from(potentialIds);
           const profiles = await Promise.all(idList.map(async (specId) => {
             let profile = await databaseService.getDocument(`specialists/${specId}`);
             if (!profile) {
               profile = await databaseService.getDocument(`users/${specId}`);
             }
             return { id: specId, profile };
           }));

           const idToName: Record<string, string> = {};
           profiles.forEach(({ id, profile }) => {
             const name = profile
               ? `${profile.firstName || profile.first_name || ''} ${profile.lastName || profile.last_name || ''}`.trim()
               : '';
             idToName[id] = name || 'Unknown Doctor';
           });

           // Compute fallback names
           const assignedSpecialistName = ((referral as any)?.assignedSpecialistFirstName || (referral as any)?.assignedSpecialistLastName)
             ? `${(referral as any)?.assignedSpecialistFirstName || ''} ${(referral as any)?.assignedSpecialistLastName || ''}`.trim()
             : undefined;
           const resolvedProviderName = (providerId && idToName[providerId])
             ? idToName[providerId]
             : (assignedSpecialistName || 'Unknown Doctor');

           // Map prescriptions, deriving prescribedBy from prescription specialistId -> fetched name,
           // then provider, then assigned specialist
           referralPrescriptions = (medicalHistory.prescriptions || []).map((prescription: any, index: number) => {
             const prescriberFromId = prescription?.specialistId ? idToName[String(prescription.specialistId)] : undefined;
             return {
               id: `${enrichedReferral.referralConsultationId || (isFollowUpAppointment ? id : 'mh')}-${index}`,
               ...prescription,
               prescribedBy: prescription.prescribedBy || prescriberFromId || resolvedProviderName,
             };
           });
           // Load certificates from new patientMedicalCertificates structure
           try {
             const certificates = await databaseService.getCertificatesByPatientNew(enrichedReferral.patientId);
             // Filter certificates that are linked to this specific referral via appointmentId
             // Only show certificates that have appointmentId (from consultations)
             // Note: appointmentId is already at root level after transformation from metadata.appointmentId
             referralCertificates = certificates.filter(cert => {
               const certAppointmentId = cert.appointmentId;
               // For follow-up appointments, use the appointment ID; otherwise use the referral ID
               const targetId = isFollowUpAppointment ? String(appointmentId || id) : String(id);
               return certAppointmentId && certAppointmentId === targetId;
             });
           } catch (error) {
             console.error('Error loading certificates for referral:', error);
             referralCertificates = [];
           }
         } else {
           // Fallback: try using appointment method
           try {
             // For follow-up appointments, use the appointment ID directly
             const appointmentId = isFollowUpAppointment ? id : enrichedReferral.clinicAppointmentId;
             
             if (appointmentId) {
               [referralPrescriptions, referralCertificates] = await Promise.all([
                 databaseService.getPrescriptionsByAppointment(appointmentId),
                 databaseService.getCertificatesByAppointment(appointmentId)
               ]);

               // Enrich prescriptions with specialist names from DB
               const uniqueSpecialistIds = Array.from(new Set((referralPrescriptions || [])
                 .map((p: any) => p.specialistId)
                 .filter(Boolean)));

               const specialistProfiles = await Promise.all(uniqueSpecialistIds.map(async (specId) => {
                 let profile = await databaseService.getDocument(`specialists/${specId}`);
                 if (!profile) {
                   profile = await databaseService.getDocument(`users/${specId}`);
                 }
                 return { id: specId, profile };
               }));

               const specialistIdToName: Record<string, string> = {};
               specialistProfiles.forEach(({ id, profile }) => {
                 const name = profile
                   ? `${profile.firstName || profile.first_name || ''} ${profile.lastName || profile.last_name || ''}`.trim()
                   : '';
                 specialistIdToName[id] = name || 'Unknown Doctor';
               });

               referralPrescriptions = (referralPrescriptions || []).map((p: any, index: number) => ({
                 id: p.id || `${appointmentId || 'appt'}-${index}`,
                 ...p,
                 prescribedBy: p.prescribedBy || specialistIdToName[p.specialistId] || (
                   ((enrichedReferral as any)?.assignedSpecialistFirstName || (enrichedReferral as any)?.assignedSpecialistLastName)
                     ? `${(enrichedReferral as any)?.assignedSpecialistFirstName || ''} ${(enrichedReferral as any)?.assignedSpecialistLastName || ''}`.trim()
                     : 'Unknown Doctor'
                 )
               }));
               
               // Enrich certificates with specialist names
               referralCertificates = (referralCertificates || []).map((cert: any, index: number) => {
                 const issuingDoctor = cert.doctor || cert.prescribedBy || cert.specialistName || 
                   (cert.specialistId && specialistIdToName[cert.specialistId]) || 
                   ((enrichedReferral as any)?.assignedSpecialistFirstName && (enrichedReferral as any)?.assignedSpecialistLastName
                     ? `${(enrichedReferral as any)?.assignedSpecialistFirstName || ''} ${(enrichedReferral as any)?.assignedSpecialistLastName || ''}`.trim()
                     : 'Unknown Doctor');
                 
                 return {
                   id: cert.id || `${appointmentId || 'appt'}-cert-${index}`,
                   ...cert,
                   doctor: issuingDoctor,
                   // Ensure we have a proper date field
                   issuedDate: cert.issuedDate || cert.createdAt || cert.consultationDate
                 };
               });
             }
           } catch (fallbackError) {
             console.error('Fallback method failed for prescriptions/certificates:', fallbackError);
           }
         }
         
         setPrescriptions(referralPrescriptions);
         setCertificates(referralCertificates);
      }
    } catch (error) {
      console.error('Error loading referral data:', error);
      Alert.alert('Error', 'Failed to load referral data. Please try again.');
    } finally {
      setLoading(false);
    }
  };

  const onRefresh = async () => {
    setRefreshing(true);
    await loadReferralData();
    setRefreshing(false);
  };

  const handleDownloadPdf = async () => {
    if (!referralData) return;
    
    const html = generateReferralRecordPdf(referralData, prescriptions, certificates, user, logoDataUri, true);
    const filename = `UniHealth_Specialist_Referral_${Date.now()}.pdf`;
    await handleDownload(html, filename);
  };

  const isPending = (referralData?.status || '').toLowerCase() === 'pending' || (referralData?.status || '').toLowerCase() === 'pending_acceptance';
  const isConfirmed = (referralData?.status || '').toLowerCase() === 'confirmed';

  // Accept referral
  const handleAcceptReferral = async () => {
    if (!referralData?.id) return;
    try {
      await databaseService.updateReferralStatus(referralData.id, 'confirmed');
      Alert.alert('Success', 'Referral confirmed successfully!');
      await loadReferralData();
    } catch (error) {
      Alert.alert('Error', 'Failed to accept referral. Please try again.');
    }
  };

  // Decline referral
  const handleDeclineReferral = async () => {
    setShowDeclineModal(true);
  };

  const submitDeclineReferral = async () => {
    if (!referralData?.id) return;
    const finalReason = declineReason === 'Other (specify)' ? customReason : declineReason;
    if (!finalReason.trim()) {
      Alert.alert('Error', 'Please provide a reason for declining.');
      return;
    }
    try {
      await databaseService.updateReferralStatus(referralData.id, 'cancelled', finalReason);
      Alert.alert('Success', 'Referral declined successfully!');
      setShowDeclineModal(false);
      setDeclineReason('');
      setCustomReason('');
      await loadReferralData();
    } catch (error) {
      Alert.alert('Error', 'Failed to decline referral. Please try again.');
    }
  };

  const toggleSection = (key: string) => {
    LayoutAnimation.configureNext(LayoutAnimation.Presets.easeInEaseOut);
    setExpandedSections(prev => ({
      ...prev,
      [key]: !prev[key],
    }));
  };

  // Refer Patient functionality
  const handleReferPatient = () => {
    if (!referralData) return;
    
    // Store the referral data and show modal
    setSelectedReferralData(referralData);
    setShowReferralTypeModal(true);
    setShowMoreMenu(false);
  };

  const handleReferToGeneralist = async () => {
    if (!selectedReferralData) return;
    
    const appointmentOrReferral = selectedReferralData;
    
    try {
      let traceResult = null;
      
      // Step 1: If it's a referral, use clinicAppointmentId
      if (appointmentOrReferral.clinicAppointmentId) {
        traceResult = await databaseService.traceOriginalGeneralist(appointmentOrReferral.clinicAppointmentId);
      }
      
      // Step 2: If not found, look in PMH entries
      if (!traceResult || !traceResult.doctor) {
        const patientId = appointmentOrReferral.patientId;
        let consultationId = appointmentOrReferral.referralConsultationId || appointmentOrReferral.consultationId;
        
        if (!consultationId) {
          
          // Fallback: Search PMH entries by patient ID only
          const pmhRef = ref(database, `medicalHistory`);
          const pmhSnapshot = await get(pmhRef);
          
          if (pmhSnapshot.exists()) {
            const pmhData = pmhSnapshot.val();
            
            for (const pmhId in pmhData) {
              const pmhEntry = pmhData[pmhId];
              
              if (pmhEntry.patientId === patientId) {
                if (pmhEntry.relatedAppointment && pmhEntry.relatedAppointment.id) {
                  traceResult = await databaseService.traceOriginalGeneralist(pmhEntry.relatedAppointment.id);
                  if (traceResult && traceResult.doctor) {
                    break;
                  }
                }
              }
            }
          }
        } else {
          // Get PMH entry directly using consultation ID as key
          const pmhRef = ref(database, `patientMedicalHistory/${patientId}/entries/${consultationId}`);
          const pmhSnapshot = await get(pmhRef);
          
          if (pmhSnapshot.exists()) {
            const pmhEntry = pmhSnapshot.val();
            
            if (pmhEntry.relatedAppointment && pmhEntry.relatedAppointment.id) {
              traceResult = await databaseService.traceOriginalGeneralist(pmhEntry.relatedAppointment.id);
            }
          }
        }
      }
      
      if (!traceResult || !traceResult.doctor || !traceResult.clinic) {
        Alert.alert(
          'Error', 
          'Unable to trace back to the original generalist. This appointment may not have been referred from a generalist.'
        );
        return;
      }
      
      const { doctor, clinic } = traceResult;
      
      // Navigate to select-datetime with traced generalist details
      router.push({
        pathname: '/(specialist)/book-visit/select-datetime',
        params: {
          clinicId: clinic.id,
          clinicName: clinic.name,
          doctorId: doctor.id,
          doctorName: `${doctor.firstName} ${doctor.lastName}`,
          doctorSpecialty: doctor.specialty || 'General Medicine',
          patientId: appointmentOrReferral.patientId,
          patientFirstName: appointmentOrReferral.patientFirstName,
          patientLastName: appointmentOrReferral.patientLastName,
          originalAppointmentId: appointmentOrReferral.id,
          isReferral: 'true',
          referralType: 'generalist',
          reasonForReferral: 'Return to Generalist',
          sourceType: 'referral',
          isTraceBack: 'true',
        }
      });
      
    } catch (error) {
      console.error('Error tracing original generalist:', error);
      Alert.alert('Error', 'Failed to trace back to original generalist. Please try again.');
    }
  };

  const handleReferToSpecialist = () => {
    if (!selectedReferralData) return;
    
    const appointmentOrReferral = selectedReferralData;
    
    if (!appointmentOrReferral.id) {
      Alert.alert('Error', 'Unable to determine referral ID for tracking');
      return;
    }
    
    // Navigate to specialist booking flow
    router.push({
      pathname: '/(specialist)/book-visit',
      params: {
        patientId: appointmentOrReferral.patientId,
        patientFirstName: appointmentOrReferral.patientFirstName,
        patientLastName: appointmentOrReferral.patientLastName,
        originalAppointmentId: appointmentOrReferral.id,
        isReferral: 'true',
        referralType: 'specialist',
        reasonForReferral: appointmentOrReferral.initialReasonForReferral || 'Specialist referral',
        sourceType: 'referral',
      }
    });
  };

  if (loading) {
    return (
      <SafeAreaView style={styles.container}>
        <StatusBar translucent backgroundColor="transparent" barStyle="dark-content" />
        <View style={styles.loadingContainer}>
          <Text style={styles.loadingText}>Loading referral data...</Text>
        </View>
      </SafeAreaView>
    );
  }

  if (!referralData) {
    return (
      <SafeAreaView style={styles.container}>
        <StatusBar translucent backgroundColor="transparent" barStyle="dark-content" />
        <View style={styles.loadingContainer}>
          <Text style={styles.loadingText}>Referral not found</Text>
        </View>
      </SafeAreaView>
    );
  }

  // Compute avatar initials based on role
  const isPatientUser = user?.role === 'patient';
  const specialistName = `${(referralData as any)?.assignedSpecialistFirstName || ''} ${(referralData as any)?.assignedSpecialistLastName || ''}`.trim();
  const patientNameFromFields = `${(referralData as any)?.patientFirstName || ''} ${(referralData as any)?.patientLastName || ''}`.trim();
  const displayPatientName = referralData.patientName || patientNameFromFields;
  const avatarName = (isPatientUser ? specialistName : displayPatientName) || 'User';
  const avatarInitials = avatarName
    .split(' ')
    .filter(Boolean)
    .slice(0, 2)
    .map((p) => p[0]?.toUpperCase())
    .join('') || 'U';

  // Show menu only for completed referrals assigned to the logged-in specialist
  const canShowMoreMenu =
    (referralData?.status || '').toLowerCase() === 'completed' &&
    (!!referralData?.assignedSpecialistId && referralData.assignedSpecialistId === user?.uid);

  return (
    <SafeAreaView style={styles.container}>
      <StatusBar translucent backgroundColor="transparent" barStyle="dark-content" />
      <ScrollView
        style={styles.scrollView}
        contentContainerStyle={{ paddingBottom: 130 }}
        showsVerticalScrollIndicator={false}
        refreshControl={
          <RefreshControl refreshing={refreshing} onRefresh={onRefresh} />
        }
      >
        {/* HEADER */}
        <View style={styles.header}>
          <TouchableOpacity style={styles.iconBtn} onPress={() => router.back()}>
            <ChevronLeft size={24} color="#1E40AF" />
          </TouchableOpacity>
          <Text style={styles.headerTitle}>
            {isFollowUpAppointment ? 'Follow-up Details' : 'Referral Details'}
          </Text>
        </View>

        {/* --- REFERRAL DETAILS --- */}
        <View style={styles.sectionSpacing}>
          <Text style={styles.sectionTitle}>
            {isFollowUpAppointment ? 'Follow-up Information' : 'Referral Information'}
          </Text>
          <View style={styles.cardBox}>
            {/* Avatar initials (top-left) */}
            <View style={styles.avatarCircle}>
              <Text style={styles.avatarInitials}>{avatarInitials}</Text>
            </View>
            {/* Fixed Status Badge (top-right) - Monotone with icon */}
            <View style={[styles.statusBadge, styles.statusBadgeFixed, styles.statusBadgeNeutral]}> 
              {getMonotoneStatusIcon(referralData.status)}
              <Text style={styles.statusTextNeutral}>{getStatusText(referralData.status)}</Text>
            </View>
            
            <View style={styles.referralDetailsTable}>
              {user?.role === 'patient' ? (
                <View style={styles.referralDetailsRow}>
                  <Text style={styles.referralLabel}>Specialist</Text>
                  <Text style={styles.referralValue}>
                    {(referralData as any)?.assignedSpecialistFirstName || (referralData as any)?.assignedSpecialistLastName
                      ? `${(referralData as any)?.assignedSpecialistFirstName || ''} ${(referralData as any)?.assignedSpecialistLastName || ''}`.trim()
                      : 'Not assigned'}
                  </Text>
                </View>
              ) : (
                <View style={styles.referralDetailsRow}>
                  <Text style={styles.referralLabel}>Patient</Text>
                  <Text style={styles.referralValue}>{referralData.patientName || 'Unknown Patient'}</Text>
                </View>
              )}
              {!isFollowUpAppointment && (
                <View style={styles.referralDetailsRowWrapped}>
                  <Text style={styles.referralLabel}>Specialist Clinic</Text>
                  <Text style={styles.referralValueWrapped}>{referralData.specialistClinicAndAddress || 'Not assigned'}</Text>
                </View>
              )}
              {referralData.practiceLocation?.roomOrUnit && (
                <View style={styles.referralDetailsRow}>
                  <Text style={styles.referralLabel}>Room/Unit</Text>
                  <Text style={styles.referralValue}>{referralData.practiceLocation.roomOrUnit}</Text>
                </View>
              )}
              {!isFollowUpAppointment && (
                <View style={styles.referralDetailsRow}>
                  <Text style={styles.referralLabel}>
                    {(referralData as any)?.referringSpecialistId ? 'Referring Specialist' : 'Referring Generalist'}
                  </Text>
                  <Text style={styles.referralValue}>{referralData.referringDoctorName || 'Unknown Doctor'}</Text>
                </View>
              )}
              {!isFollowUpAppointment && (
                <View style={styles.referralDetailsRowWrapped}>
                  <Text style={styles.referralLabel}>
                    {(referralData as any)?.referringSpecialistId ? 'Referring Specialist Clinic' : 'Generalist Clinic'}
                  </Text>
                  <Text style={styles.referralValueWrapped}>{referralData.clinicAndAddress || 'Unknown Clinic'}</Text>
                </View>
              )}
              <View style={styles.referralDetailsRow}>
                <Text style={styles.referralLabel}>Date</Text>
                <Text style={styles.referralValue}>
                  {referralData.date ? formatDate(referralData.date) : 'Not specified'}
                </Text>
              </View>
              <View style={styles.referralDetailsRow}>
                <Text style={styles.referralLabel}>Time</Text>
                <Text style={styles.referralValue}>
                  {referralData.time ? formatTime(referralData.time) : 'Not specified'}
                </Text>
              </View>
              {/* {!isFollowUpAppointment && (
                <View style={styles.referralDetailsRowWrapped}>
                  <Text style={styles.referralLabel}>Specialist Clinic</Text>
                  <Text style={styles.referralValueWrapped}>{referralData.specialistClinicAndAddress || 'Not assigned'}</Text>
                </View>
              )}
              {referralData.practiceLocation?.roomOrUnit && (
                <View style={styles.referralDetailsRow}>
                  <Text style={styles.referralLabel}>Room/Unit</Text>
                  <Text style={styles.referralValue}>{referralData.practiceLocation.roomOrUnit}</Text>
                </View>
              )} */}
              <View style={styles.referralDetailsRowNoBorder}>
                <Text style={styles.referralLabel}>
                  {isFollowUpAppointment ? 'Additional Notes' : 'Reason for Referral'}
                </Text>
                <Text style={styles.referralValue}>
                  {isFollowUpAppointment 
                    ? (referralData.generalistNotes || 'No additional notes')
                    : ((referralData as any)?.referringSpecialistId 
                        ? (referralData.additionalNotes || 'Not specified')
                        : (referralData.initialReasonForReferral || 'Not specified')
                      )
                  }
                </Text>
              </View>
              {!isFollowUpAppointment && referralData.generalistNotes && (
                <View style={styles.referralDetailsRowNoBorder}>
                  <Text style={styles.referralLabel}>Generalist Notes</Text>
                  <Text style={styles.referralValueNotes}>{referralData.generalistNotes}</Text>
                </View>
              )}
              {referralData.status === 'cancelled' && referralData.declineReason && (
                <View style={styles.referralDetailsRowNoBorder}>
                  <Text style={styles.referralLabel}>Decline Reason</Text>
                  <Text style={styles.referralValueDeclineReason}>{referralData.declineReason}</Text>
                </View>
              )}
            </View>
          </View>
        </View>

        {/* --- CLINICAL SUMMARY (moved above Prescriptions) --- */}
        <View style={[styles.sectionSpacing, { marginBottom: 20 }]}>
          <Text style={[styles.sectionTitle, { marginBottom: 16 }]}>Clinical Summary</Text>
          {referralData.status.toLowerCase() !== 'completed' ? (
            <View style={styles.emptyStateCard}>
              <FileText size={48} color="#9CA3AF" />
              <Text style={styles.emptyStateTitle}>Consultation details unavailable</Text>
              <Text style={styles.emptyStateDescription}>
                Consultation details will be available after the referral is completed.
              </Text>
            </View>
          ) : (
            <View style={styles.cardBoxClinical}>
            {/* Step 1: Patient History */}
            <TouchableOpacity style={styles.clinicalSectionHeader} onPress={() => toggleSection('patientHistory')}>
              <Text style={styles.clinicalSectionLabel}>Patient History</Text>
              {expandedSections['patientHistory'] ? (
                <ChevronDown size={23} color="#6B7280" />
              ) : (
                <ChevronRight size={23} color="#9CA3AF" />
              )}
            </TouchableOpacity>
            {expandedSections['patientHistory'] && (
              <View style={styles.clinicalSectionBody}>
                <Text style={styles.fieldLabel}>History of Present Illnesses</Text>
                <View style={styles.fieldContainer}>
                  <Text style={styles.fieldValue}>{referralData.presentIllnessHistory || 'No illness history recorded'}</Text>
                </View>
                <Text style={styles.fieldLabel}>Review of Symptoms</Text>
                <View style={styles.fieldContainer}>
                  <Text style={styles.fieldValue}>{referralData.reviewOfSymptoms || 'No symptoms reviewed'}</Text>
                </View>
              </View>
            )}

            {/* Step 2: Findings */}
            <TouchableOpacity style={styles.clinicalSectionHeader} onPress={() => toggleSection('findings')}>
              <Text style={styles.clinicalSectionLabel}>Findings</Text>
              {expandedSections['findings'] ? (
                <ChevronDown size={23} color="#6B7280" />
              ) : (
                <ChevronRight size={23} color="#9CA3AF" />
              )}
            </TouchableOpacity>
            {expandedSections['findings'] && (
              <View style={styles.clinicalSectionBody}>
                <Text style={styles.fieldLabel}>Lab Results</Text>
                <View style={styles.fieldContainer}>
                  <Text style={styles.fieldValue}>{referralData.labResults || 'No lab results recorded'}</Text>
                </View>
                <Text style={styles.fieldLabel}>Medications</Text>
                <View style={styles.fieldContainer}>
                  <Text style={styles.fieldValue}>{referralData.medications || 'No medications recorded'}</Text>
                </View>
                <Text style={styles.fieldLabel}>Diagnosis</Text>
                <View style={styles.fieldContainer}>
                  <Text style={styles.fieldValue}>{referralData.diagnosis || 'No diagnosis recorded'}</Text>
                </View>
                <Text style={styles.fieldLabel}>Differential Diagnosis</Text>
                <View style={styles.fieldContainer}>
                  <Text style={styles.fieldValue}>{referralData.differentialDiagnosis || 'No differential diagnosis recorded'}</Text>
                </View>
              </View>
            )}

              {/* SOAP Notes */}
              <TouchableOpacity style={styles.clinicalSectionHeader} onPress={() => toggleSection('soapNotes')}>
                <Text style={styles.clinicalSectionLabel}>SOAP Notes</Text>
                {expandedSections['soapNotes'] ? (
                  <ChevronDown size={23} color="#6B7280" />
                ) : (
                  <ChevronRight size={23} color="#9CA3AF" />
                )}
              </TouchableOpacity>
              {expandedSections['soapNotes'] && (
                <View style={styles.clinicalSectionBody}>
                  <Text style={styles.fieldLabel}>Subjective</Text>
                  <View style={styles.fieldContainer}>
                    <Text style={styles.fieldValue}>{referralData.soapNotes?.subjective || 'No subjective notes'}</Text>
                  </View>
                  <Text style={styles.fieldLabel}>Objective</Text>
                  <View style={styles.fieldContainer}>
                    <Text style={styles.fieldValue}>{referralData.soapNotes?.objective || 'No objective notes'}</Text>
                  </View>
                  <Text style={styles.fieldLabel}>Assessment</Text>
                  <View style={styles.fieldContainer}>
                    <Text style={styles.fieldValue}>{referralData.soapNotes?.assessment || 'No assessment notes'}</Text>
                  </View>
                  <Text style={styles.fieldLabel}>Plan</Text>
                  <View style={styles.fieldContainer}>
                    <Text style={styles.fieldValue}>{referralData.soapNotes?.plan || 'No plan notes'}</Text>
                  </View>
                </View>
              )}

              {/* Treatment & Wrap-Up */}
              <TouchableOpacity style={styles.clinicalSectionHeader} onPress={() => toggleSection('treatment')}>
                <Text style={styles.clinicalSectionLabel}>Treatment & Wrap-Up</Text>
                {expandedSections['treatment'] ? (
                  <ChevronDown size={23} color="#6B7280" />
                ) : (
                  <ChevronRight size={23} color="#9CA3AF" />
                )}
              </TouchableOpacity>
              {expandedSections['treatment'] && (
                <View style={styles.clinicalSectionBody}>
                  <Text style={styles.fieldLabel}>Treatment Plan</Text>
                  <View style={styles.fieldContainer}>
                    <Text style={styles.fieldValue}>{referralData.treatmentPlan || 'No treatment plan recorded'}</Text>
                  </View>
                  <Text style={styles.fieldLabel}>Clinical Summary</Text>
                  <View style={styles.fieldContainer}>
                    <Text style={styles.fieldValue}>{referralData.clinicalSummary || 'No clinical summary recorded'}</Text>
                  </View>
                </View>
              )}

            </View>
          )}
        </View>

        {/* --- PRESCRIPTIONS (moved below Clinical Summary) --- */}
        <View style={[styles.sectionSpacing, { marginBottom: 20 }]}>
          <Text style={[styles.sectionTitle, { marginBottom: 16 }]}>Prescriptions</Text>
          {referralData.status.toLowerCase() === 'completed' && prescriptions.length ? prescriptions.map((p, idx) => (
            <View key={p.id || idx} style={[styles.cardBox, styles.cardBoxPrescription]}>
              <View style={styles.prescriptionHeader}>
                <View style={[styles.medicationIcon, styles.medicationIconBlue]}>
                  <Pill size={20} color="#FFFFFF" />
                </View>
                <View style={styles.prescriptionDetails}>
                  <Text style={styles.medicationName}>{p.medication || 'Unknown Medication'}</Text>
                  <Text style={styles.medicationDosage}>
                    {p.dosage || 'N/A'} • {formatFrequency(p.frequency, 'specialist')}
                    {p.route && ` • ${formatRoute(p.route, 'specialist')}`}
                    {p.formula && ` • ${formatFormula(p.formula, 'specialist')}`}
                    {p.duration && ` • ${p.duration}`}
                  </Text>
                </View>
                {/* <View style={styles.prescriptionStatus}>
                  <Text style={styles.remainingDays}>{p.remaining}</Text>
                  <Text style={styles.remainingLabel}>remaining</Text>
                </View> */}
              </View>
              <View style={styles.prescriptionMeta}>
                <View style={styles.metaRow}>
                  <Text style={styles.metaLabel}>Prescribed by:</Text>
                  <Text style={styles.metaValue}>{formatDoctorName(p.prescribedBy)}</Text>
                </View>
                <View style={styles.metaRow}>
                  <Text style={styles.metaLabel}>Description:</Text>
                  <Text style={styles.metaValue}>{p.description || 'No description provided'}</Text>
                </View>
              </View>
            </View>
          )) : referralData.status.toLowerCase() === 'completed' ? (
            <View style={styles.emptyStateCard}>
              <Pill size={48} color="#9CA3AF" />
              <Text style={styles.emptyStateTitle}>No Prescriptions</Text>
              <Text style={styles.emptyStateDescription}>No prescriptions for this referral.</Text>
            </View>
          ) : (
            <View style={styles.emptyStateCard}>
              <Pill size={48} color="#9CA3AF" />
              <Text style={styles.emptyStateTitle}>Prescriptions unavailable</Text>
              <Text style={styles.emptyStateDescription}>Prescriptions will be available after the referral is completed.</Text>
            </View>
          )}
        </View>

        {/* --- MEDICAL CERTIFICATES --- */}
        <View style={[styles.sectionSpacing, { marginBottom: 20 }]}>
          <Text style={[styles.sectionTitle, { marginBottom: 16 }]}>Medical Certificates</Text>
          {referralData.status.toLowerCase() === 'completed' && certificates.length ? certificates.map((cert) => {
            // Get the issuing doctor from the certificate data or fallback to the assigned specialist
            const issuingDoctor = cert.doctor || cert.prescribedBy || cert.specialistName || 
              ((referralData as any)?.assignedSpecialistFirstName && (referralData as any)?.assignedSpecialistLastName
                ? `${(referralData as any).assignedSpecialistFirstName} ${(referralData as any).assignedSpecialistLastName}`
                : 'Unknown Doctor');
            
            // Add 1 year to the issued date for display
            const displayDate = cert.issuedDate ? (() => {
              const date = new Date(cert.issuedDate);
              date.setFullYear(date.getFullYear() + 1);
              return date.toISOString();
            })() : null;
            
            // Calculate adjusted expiry (add 1 year to expiry date as well)
            const adjustedExpiryDate = cert.expiryDate ? (() => {
              const date = new Date(cert.expiryDate);
              date.setFullYear(date.getFullYear() + 1);
              return date.toISOString();
            })() : null;
            
            // Determine status based on adjusted expiry date
            const statusStyle = getCertStatusStyles(cert.status, adjustedExpiryDate);
            
            return (
              <View key={cert.id} style={[styles.cardBox, styles.cardBoxCertificate]}>
                <View style={styles.certificateIconTitleRow}>
                  <View style={styles.uniformIconCircle}>
                    <FileText size={20} color="#1E3A8A" />
                  </View>
                  <Text style={styles.certificateType}>{cert.type || 'Unknown Type'}</Text>
                  <View style={[styles.certificateStatus, statusStyle.container]}>
                    {statusStyle.icon}
                    <Text style={[styles.certificateStatusText, statusStyle.text]}>
                      {statusStyle.label}
                    </Text>
                  </View>
                </View>
                <View style={styles.certificateDivider} />
                <View style={styles.certificateInfoRow}>
                  <Text style={styles.certificateLabel}>Issued by:</Text>
                  <Text style={styles.certificateInfoValue}>{issuingDoctor}</Text>
                </View>
                <View style={styles.certificateInfoRow}>
                  <Text style={styles.certificateLabel}>Issued on:</Text>
                  <Text style={styles.certificateInfoValue}>{displayDate ? formatDate(displayDate) : 'Not specified'}</Text>
                </View>
                <View style={styles.certificateActions}>
                  <TouchableOpacity 
                    style={[styles.secondaryButton, { marginRight: 9 }]}
                    onPress={() => {
                      // Route to the corresponding certificate screen based on type
                      const certificateType = cert.type?.toLowerCase();
                      if (certificateType?.includes('fit to work')) {
                        router.push({
                          pathname: '/e-certificate-fit-to-work',
                          params: { 
                            certificateId: cert.id,
                            id: referralData.referralConsultationId || String(id),
                            patientId: referralData.patientId || ''
                          }
                        });
                      } else if (certificateType?.includes('medical') || certificateType?.includes('sickness')) {
                        router.push({
                          pathname: '/e-certificate-medical-sickness',
                          params: { 
                            certificateId: cert.id,
                            id: referralData.referralConsultationId || String(id),
                            patientId: referralData.patientId || ''
                          }
                        });
                      } else if (certificateType?.includes('fit to travel')) {
                        router.push({
                          pathname: '/e-certificate-fit-to-travel',
                          params: { 
                            certificateId: cert.id,
                            id: referralData.referralConsultationId || String(id),
                            patientId: referralData.patientId || ''
                          }
                        });
                      } else {
                        // Fallback for unknown certificate types
                        router.push({
                          pathname: '/e-certificate-fit-to-work',
                          params: { 
                            certificateId: cert.id,
                            id: referralData.referralConsultationId || String(id),
                            patientId: referralData.patientId || ''
                          }
                        });
                      }
                    }}
                  >
                    <Eye size={18} color="#374151" />
                    <Text style={styles.secondaryButtonText}>View</Text>
                  </TouchableOpacity>
                  <TouchableOpacity style={styles.primaryButton} onPress={handleDownloadPdf}>
                    <Download size={18} color="#FFFFFF" />
                    <Text style={styles.primaryButtonText}>Download</Text>
                  </TouchableOpacity>
                </View>
              </View>
            );
          }) : referralData.status.toLowerCase() === 'completed' ? (
            <View style={styles.emptyStateCard}>
              <FileText size={48} color="#9CA3AF" />
              <Text style={styles.emptyStateTitle}>No Certificates</Text>
              <Text style={styles.emptyStateDescription}>No certificates were issued for this referral.</Text>
            </View>
          ) : (
            <View style={styles.emptyStateCard}>
              <FileText size={48} color="#9CA3AF" />
              <Text style={styles.emptyStateTitle}>Certificates unavailable</Text>
              <Text style={styles.emptyStateDescription}>Certificates will be available after the referral is completed.</Text>
            </View>
          )}
        </View>
        </ScrollView>

      {/* --- BOTTOM ACTION BAR --- */}
      {(referralData.status.toLowerCase() === 'completed' || isPending || isConfirmed) && (
        <View style={styles.buttonBarVertical}>
          {isPending ? (
            <View>
              <TouchableOpacity
                style={styles.primaryBottomButton}
                onPress={handleAcceptReferral}
                activeOpacity={0.8}
              >
                <Check size={18} color="#fff" style={{ marginRight: 8 }} />
                <Text style={styles.primaryBottomButtonText}>Accept Referral</Text>
              </TouchableOpacity>
              <TouchableOpacity
                style={styles.secondaryBottomButtonOutline}
                onPress={handleDeclineReferral}
                activeOpacity={0.8}
              >
                <X size={18} color="#1E40AF" style={{ marginRight: 8 }} />
                <Text style={styles.secondaryBottomButtonOutlineText}>Decline Referral</Text>
              </TouchableOpacity>
            </View>
          ) : referralData.status.toLowerCase() === 'completed' ? (
<<<<<<< HEAD
            <View style={styles.confirmedButtonsContainer}>
              <TouchableOpacity
                style={styles.primaryBottomButtonWithMore}
                onPress={() => {
                  router.push({ pathname: '/consultation-report', params: { id: String(id) } });
                }}
                activeOpacity={0.8}
              >
                <Download size={18} color="#fff" style={{ marginRight: 8 }} />
                <Text style={styles.primaryBottomButtonText}>Generate Visit Report</Text>
              </TouchableOpacity>
              <TouchableOpacity
                style={styles.moreButton}
                onPress={() => setShowMoreMenu(!showMoreMenu)}
                activeOpacity={0.8}
              >
                <MoreHorizontal size={20} color="#1E40AF" />
              </TouchableOpacity>
            </View>
          ) : isConfirmed ? (
            <View style={styles.confirmedButtonsContainer}>
              <TouchableOpacity
                style={styles.primaryBottomButtonWithMore}
                onPress={() => {
                  // Navigate to patient consultation using referral context
                  if (isFollowUpAppointment) {
                    // For follow-up appointments, use appointmentId as consultationId
                    router.push({
                      pathname: '/patient-consultation',
                      params: {
                        patientId: referralData?.patientId || '',
                        consultationId: String(appointmentId || id || ''),
                        isFollowUp: 'true',
                        originalReferralId: String(id || ''),
                      },
                    });
                  } else {
                    // For regular referrals, use referralId
                    router.push({
                      pathname: '/patient-consultation',
                      params: {
                        patientId: referralData?.patientId || '',
                        referralId: String(id || referralData?.id || ''),
                      },
                    });
                  }
                }}
                activeOpacity={0.8}
              >
                <Stethoscope size={18} color="#fff" style={{ marginRight: 8 }} />
                <Text style={styles.primaryBottomButtonText}>Diagnose Patient</Text>
              </TouchableOpacity>
              <TouchableOpacity
                style={styles.moreButton}
                onPress={() => setShowMoreMenu(!showMoreMenu)}
                activeOpacity={0.8}
              >
                <MoreHorizontal size={20} color="#1E40AF" />
              </TouchableOpacity>
=======
            <View>
              <View style={{ flexDirection: 'row', alignItems: 'center', gap: 12 }}>
                <TouchableOpacity
                  style={[styles.primaryBottomButton, { flex: 1, marginBottom: 0 }]}
                  onPress={() => {
                    router.push({ pathname: '/consultation-report', params: { id: String(id) } });
                  }}
                  activeOpacity={0.8}
                >
                  <Download size={18} color="#fff" style={{ marginRight: 8 }} />
                  <Text style={styles.primaryBottomButtonText}>Generate Visit Report</Text>
                </TouchableOpacity>
                {canShowMoreMenu && (
                  <TouchableOpacity
                    style={styles.moreButton}
                    onPress={() => setShowMoreMenu(!showMoreMenu)}
                    activeOpacity={0.8}
                  >
                    <MoreHorizontal size={20} color="#1E40AF" />
                  </TouchableOpacity>
                )}
              </View>
            </View>
          ) : isConfirmed ? (
            <View>
              <View style={{ flexDirection: 'row', alignItems: 'center', gap: 12 }}>
                <TouchableOpacity
                  style={[styles.primaryBottomButton, { flex: 1, marginBottom: 0 }]}
                  onPress={() => {
                    if (isFollowUpAppointment) {
                      router.push({
                        pathname: '/patient-consultation',
                        params: {
                          patientId: referralData?.patientId || '',
                          consultationId: String(appointmentId || id || ''),
                          isFollowUp: 'true',
                          originalReferralId: String(id || ''),
                        },
                      });
                    } else {
                      router.push({
                        pathname: '/patient-consultation',
                        params: {
                          patientId: referralData?.patientId || '',
                          referralId: String(id || referralData?.id || ''),
                        },
                      });
                    }
                  }}
                  activeOpacity={0.8}
                >
                  <Stethoscope size={18} color="#fff" style={{ marginRight: 8 }} />
                  <Text style={styles.primaryBottomButtonText}>Diagnose Patient</Text>
                </TouchableOpacity>
                {/* More button intentionally omitted for confirmed */}
              </View>
>>>>>>> d4b967c8
            </View>
          ) : null}
        </View>
      )}

      {/* More Menu Dropdown (Specialist) */}
      {showMoreMenu && canShowMoreMenu && (
        <View style={styles.moreMenuOverlay}>
          <TouchableOpacity
            style={styles.moreMenuBackdrop}
            onPress={() => setShowMoreMenu(false)}
            activeOpacity={1}
          />
          <View style={styles.moreMenuContainer}>
            <TouchableOpacity
              style={styles.moreMenuItem}
              onPress={() => {
                setShowMoreMenu(false);
                setShowReferralTypeModal(true);
              }}
              activeOpacity={0.8}
            >
              <Stethoscope size={18} color="#1E40AF" style={{ marginRight: 12 }} />
              <Text style={styles.moreMenuItemText}>Refer Patient</Text>
            </TouchableOpacity>
          </View>
        </View>
      )}

      {/* Referral Type Selection Modal (Specialist) */}
      <ReferralTypeModal
        visible={showReferralTypeModal}
        onClose={() => setShowReferralTypeModal(false)}
        onSelectGeneralist={async () => {
          if (!referralData?.clinicAppointmentId) {
            Alert.alert('Error', 'Missing original appointment reference for trace-back.');
            return;
          }
          try {
            const traceResult = await databaseService.traceOriginalGeneralist(referralData.clinicAppointmentId);
            if (!traceResult || !traceResult.doctor || !traceResult.clinic) {
              Alert.alert('Error', 'Unable to trace back to original generalist.');
              return;
            }
            const { doctor, clinic } = traceResult;
            router.push({
              pathname: '/(specialist)/book-visit/select-datetime',
              params: {
                clinicId: clinic.id,
                clinicName: clinic.name,
                doctorId: doctor.id,
                doctorName: `${doctor.firstName} ${doctor.lastName}`,
                doctorSpecialty: doctor.specialty || 'General Medicine',
                patientId: referralData.patientId,
                patientFirstName: referralData.patientFirstName,
                patientLastName: referralData.patientLastName,
                originalAppointmentId: referralData.id,
                isReferral: 'true',
                referralType: 'generalist',
                reasonForReferral: 'Return to Generalist',
                sourceType: 'referral',
                isTraceBack: 'true',
              }
            });
          } catch (e) {
            Alert.alert('Error', 'Failed to trace back to original generalist.');
          }
        }}
        onSelectSpecialist={() => {
          if (!referralData) return;
          router.push({
            pathname: '/(specialist)/book-visit',
            params: {
              patientId: referralData.patientId,
              patientFirstName: referralData.patientFirstName,
              patientLastName: referralData.patientLastName,
              originalAppointmentId: referralData.id,
              isReferral: 'true',
              referralType: 'specialist',
              reasonForReferral: referralData.initialReasonForReferral || referralData.additionalNotes || 'Specialist referral',
              sourceType: 'referral',
            }
          });
        }}
      />

      {/* Decline Referral Modal */}
      <Modal
        visible={showDeclineModal}
        transparent
        animationType="fade"
        onRequestClose={() => setShowDeclineModal(false)}
      >
        <View style={styles.modalBackdrop}>
          <View style={styles.modalContainer}>
            <View style={styles.modalContent}>
              <Text style={styles.modalTitle}>Decline Referral</Text>
              <Text style={styles.modalSubtitle}>Please select a reason for declining</Text>

              <View style={styles.reasonContainer}>
                <TouchableOpacity
                  style={styles.reasonDropdown}
                  onPress={() => setShowReasonDropdown((v) => !v)}
                >
                  <Text style={[styles.reasonText, !declineReason && styles.reasonPlaceholder]}>
                    {declineReason || 'Select reason'}
                  </Text>
                  <ChevronIcon size={20} color="#6B7280" />
                </TouchableOpacity>
                {showReasonDropdown && (
                  <View style={styles.reasonDropdownMenu}>
                    <ScrollView style={styles.reasonDropdownScrollView} showsVerticalScrollIndicator={true}>
                      {['Schedule conflict','Patient needs different specialist','Insufficient information provided','Outside my area of expertise','Clinic capacity full','Other (specify)'].map((reason, index) => (
                        <TouchableOpacity
                          key={reason}
                          style={[
                            styles.reasonDropdownItem,
                            index === 5 && styles.reasonDropdownItemLast
                          ]}
                          onPress={() => {
                            setDeclineReason(reason);
                            setShowReasonDropdown(false);
                          }}
                        >
                          <Text style={styles.reasonDropdownText}>{reason}</Text>
                        </TouchableOpacity>
                      ))}
                    </ScrollView>
                  </View>
                )}
              </View>

              {declineReason === 'Other (specify)' && (
                <View style={styles.customReasonContainer}>
                  <Text style={styles.customReasonLabel}>Please specify:</Text>
                  <TextInput
                    style={styles.customReasonInput}
                    placeholder="Enter your reason..."
                    placeholderTextColor="#9CA3AF"
                    value={customReason}
                    onChangeText={setCustomReason}
                    multiline
                    numberOfLines={3}
                    textAlignVertical="top"
                  />
                </View>
              )}

              <View style={styles.modalActions}>
                <TouchableOpacity
                  style={styles.modalCancelButton}
                  onPress={() => setShowDeclineModal(false)}
                >
                  <Text style={styles.modalCancelText}>Cancel</Text>
                </TouchableOpacity>
                <TouchableOpacity
                  style={[styles.modalSubmitButton, { backgroundColor: '#EF4444' }]}
                  onPress={submitDeclineReferral}
                  disabled={!declineReason || (declineReason === 'Other (specify)' && !customReason.trim())}
                >
                  <Text style={styles.modalSubmitText}>Submit</Text>
                </TouchableOpacity>
              </View>
            </View>
          </View>
        </View>
      </Modal>

      {/* More Menu Dropdown */}
      {showMoreMenu && (
        <View style={styles.moreMenuOverlay}>
          <TouchableOpacity
            style={styles.moreMenuBackdrop}
            onPress={() => setShowMoreMenu(false)}
            activeOpacity={1}
          />
          <View style={styles.moreMenuContainer}>
            <TouchableOpacity
              style={styles.moreMenuItem}
              onPress={handleReferPatient}
              activeOpacity={0.8}
            >
              <UserPlus size={18} color="#1E40AF" style={{ marginRight: 12 }} />
              <Text style={styles.moreMenuItemText}>Refer Patient</Text>
            </TouchableOpacity>
          </View>
        </View>
      )}

      {/* Referral Type Selection Modal */}
      <ReferralTypeModal
        visible={showReferralTypeModal}
        onClose={() => setShowReferralTypeModal(false)}
        onSelectGeneralist={handleReferToGeneralist}
        onSelectSpecialist={handleReferToSpecialist}
      />

      {/* Download Success Modal */}
      {downloadModalVisible && (
        <View style={{
          position: 'absolute',
          top: 0,
          left: 0,
          right: 0,
          bottom: 0,
          backgroundColor: 'rgba(0,0,0,0.5)',
          justifyContent: 'center',
          alignItems: 'center',
          zIndex: 1000,
        }}>
          <View style={{
            backgroundColor: 'white',
            borderRadius: 12,
            padding: 24,
            margin: 24,
            alignItems: 'center',
            minWidth: 280,
          }}>
            <Text style={{ fontSize: 18, fontWeight: '700', color: '#1F2937', marginBottom: 12 }}>
              Specialist Referral Downloaded
            </Text>
            <Text style={{ fontSize: 14, color: '#6B7280', textAlign: 'center', marginBottom: 20 }}>
              {downloadSavedPath ? `Your specialist referral has been saved.${Platform.OS !== 'android' ? '\nPath: ' + downloadSavedPath : ''}` : 'Your specialist referral has been saved.'}
            </Text>
            <TouchableOpacity
              style={{
                backgroundColor: '#1E40AF',
                paddingHorizontal: 24,
                paddingVertical: 12,
                borderRadius: 8,
                width: '100%',
                alignItems: 'center',
              }}
              onPress={() => setDownloadModalVisible(false)}
            >
              <Text style={{ color: 'white', fontWeight: '600' }}>Done</Text>
            </TouchableOpacity>
          </View>
        </View>
      )}
    </SafeAreaView>
  );
}

const styles = StyleSheet.create({
  container: {
    flex: 1,
    backgroundColor: '#FFFFFF',
    paddingTop: Platform.OS === 'android' ? StatusBar.currentHeight : 0,
  },
  scrollView: { flex: 1 },
  header: {
    flexDirection: 'row',
    alignItems: 'center',
    justifyContent: 'flex-start',
    paddingHorizontal: HORIZONTAL_MARGIN,
    paddingTop: 18,
    paddingBottom: 18,
    backgroundColor: '#FFFFFF',
    marginBottom: 8,
    position: 'relative',
  },
  headerTitle: {
    position: 'absolute',
    left: 0,
    right: 0,
    textAlign: 'center',
    fontSize: 21,
    color: '#1F2937',
    fontFamily: 'Inter-SemiBold',
    zIndex: 0,
  },
  iconBtn: {
    width: 38,
    height: 38,
    borderRadius: 19,
    backgroundColor: '#F3F4F6',
    justifyContent: 'center',
    alignItems: 'center',
    borderWidth: 1,
    borderColor: '#E5E7EB',
    zIndex: 1,
  },
  sectionSpacing: {
    marginHorizontal: HORIZONTAL_MARGIN,
    marginBottom: 30,
  },
  sectionTitle: {
    fontSize: 19,
    color: '#1F2937',
    fontFamily: 'Inter-Bold',
    marginBottom: 20,
    letterSpacing: 0.15,
  },
  statusSection: {
    alignItems: 'center',
    marginBottom: 16,
  },
  statusBadge: {
    paddingHorizontal: 12,
    paddingVertical: 6,
    borderRadius: 20,
    flexDirection: 'row',
    alignItems: 'center',
    gap: 6,
  },
  statusBadgeFixed: {
    position: 'absolute',
    right: 16,
    top: 16,
    alignSelf: 'flex-end',
    zIndex: 10,
  },
  statusText: {
    fontSize: 14,
    fontFamily: 'Inter-SemiBold',
  },
  statusBadgeNeutral: {
    backgroundColor: '#F9FAFB',
    borderWidth: 1,
    borderColor: '#D1D5DB',
  },
  statusTextNeutral: {
    color: '#374151',
    fontSize: 13.5,
    fontFamily: 'Inter-SemiBold',
  },

  // === Improved Card for Clinical Summary ===
  cardBoxClinical: {
    backgroundColor: '#F9FAFB',
    borderRadius: 12,
    padding: 16,
    borderWidth: 1,
    borderColor: '#E5E7EB',
    marginBottom: 14,
  },
  clinicalSectionHeader: {
    flexDirection: 'row',
    alignItems: 'center',
    justifyContent: 'space-between',
    paddingHorizontal: 12,
    paddingVertical: 10,
    borderRadius: 6,
    backgroundColor: 'transparent',
    marginBottom: 0,
    marginTop: 4,
  },
  clinicalSectionHeaderOpen: {
    backgroundColor: 'transparent',
  },
  clinicalSectionLabel: {
    fontSize: 16, 
    color: '#1F2937',
    fontFamily: 'Inter-SemiBold',
    letterSpacing: 0.05,
  },
  clinicalSectionBody: {
    paddingHorizontal: 12,
    paddingTop: 6,
    paddingBottom: 10,
    backgroundColor: 'transparent',
  },
  // Field-like containers to match SignIn input styling
  fieldContainer: {
    backgroundColor: '#F9FAFB',
    borderRadius: 12,
    paddingHorizontal: 16,
    paddingVertical: 16,
    borderWidth: 1,
    borderColor: '#E5E7EB',
    marginBottom: 12,
  },
  fieldLabel: {
    fontSize: 15,
    fontFamily: 'Inter-Regular',
    color: '#6B7280',
    marginBottom: 6,
  },
  fieldValue: {
    fontSize: 16,
    fontFamily: 'Inter-Regular',
    color: '#1F2937',
    lineHeight: 24,
  },
  sectionDivider: {
    height: 1,
    backgroundColor: '#E5E7EB',
    marginHorizontal: 18,
    marginVertical: 2,
  },

  // ---- Referral cards ----
  cardBox: {
    backgroundColor: '#F9FAFB',
    borderRadius: 12,
    padding: 16,
    paddingTop: 84,
    borderWidth: 1,
    borderColor: '#E5E7EB',
    marginBottom: 14,
  },
  // Compact variant for prescription cards to remove large top spacing
  cardBoxPrescription: {
    paddingTop: 16,
  },
  // Compact variant for certificate cards to remove large top spacing
  cardBoxCertificate: {
    paddingTop: 16, // Use normal padding instead of the large 84px padding
  },
  referralDivider: {
    height: 1,
    backgroundColor: '#E5E7EB',
    marginVertical: 8,
  },
  referralDetailsTable: {
    marginTop: 2,
  },
  referralDetailsRow: {
    flexDirection: 'row',
    alignItems: 'flex-start',
    paddingVertical: 7,
    paddingHorizontal: 2,
    minHeight: 38,
    borderBottomWidth: 1,
    borderBottomColor: '#F3F4F6',
  },
  referralDetailsRowNoBorder: {
    flexDirection: 'row',
    alignItems: 'flex-start',
    paddingVertical: 7,
    paddingHorizontal: 2,
    minHeight: 38,
  },
  referralDetailsRowWrapped: {
    flexDirection: 'row',
    alignItems: 'flex-start',
    paddingVertical: 7,
    paddingHorizontal: 2,
    minHeight: 38,
    borderBottomWidth: 1,
    borderBottomColor: '#F3F4F6',
  },
  referralLabel: {
    fontSize: 13,
    color: '#6B7280',
    fontFamily: 'Inter-Regular',
    flex: 1.1,
  },
  referralValue: {
    fontSize: 14,
    color: '#1F2937',
    fontFamily: 'Inter-Regular',
    flex: 2,
    textAlign: 'right',
    textAlignVertical: 'top',
    lineHeight: 19,
  },
  wrappedText: {
    flexWrap: 'wrap',
    textAlign: 'left',
  },
  referralValueWrapped: {
    fontSize: 14,
    color: '#1F2937',
    fontFamily: 'Inter-Regular',
    flex: 2,
    textAlign: 'right',
    lineHeight: 25,
    textAlignVertical: 'top',
  },
  // Avatar styles
  avatarCircle: {
    position: 'absolute',
    left: 16,
    top: 16,
    width: 56,
    height: 56,
    borderRadius: 28,
    backgroundColor: '#1E40AF',
    justifyContent: 'center',
    alignItems: 'center',
  },
  avatarInitials: {
    color: '#FFFFFF',
    fontSize: 18,
    fontFamily: 'Inter-SemiBold',
  },
  emptyStateCard: {
    backgroundColor: '#F9FAFB',
    borderRadius: 12,
    padding: 24,
    alignItems: 'center',
    marginVertical: 8,
    borderWidth: 1,
    borderColor: '#E5E7EB',
  },
  emptyStateTitle: {
    fontSize: 16,
    fontFamily: 'Inter-SemiBold',
    color: '#374151',
    marginTop: 12,
    marginBottom: 8,
    textAlign: 'center',
  },
  emptyStateDescription: {
    fontSize: 14,
    fontFamily: 'Inter-Regular',
    color: '#6B7280',
    textAlign: 'center',
    marginBottom: 16,
    lineHeight: 20,
  },
  referralValueNotes: {
    fontSize: 14,
    color: '#1F2937',
    fontFamily: 'Inter-Regular',
    flex: 2,
    textAlign: 'right',
    lineHeight: 22,
    textAlignVertical: 'top',
  },
  referralValueDeclineReason: {
    fontSize: 14,
    color: '#EF4444',
    fontFamily: 'Inter-Regular',
    flex: 2,
    textAlign: 'right',
    lineHeight: 22,
    textAlignVertical: 'top',
  },
  loadingContainer: {
    flex: 1,
    justifyContent: 'center',
    alignItems: 'center',
    backgroundColor: '#FFFFFF',
  },
  loadingText: {
    fontSize: 18,
    color: '#6B7280',
    fontFamily: 'Inter-Regular',
  },

  // ------- BOTTOM BAR BUTTONS (VERTICAL, OUTLINED SECONDARY) --------
  buttonBarVertical: {
    position: 'absolute',
    left: 0,
    right: 0,
    bottom: 0,
    backgroundColor: '#fff',
    borderTopWidth: 1,
    borderColor: '#E5E7EB',
    paddingHorizontal: HORIZONTAL_MARGIN,
    paddingBottom: Platform.OS === 'ios' ? 26 : 18,
    paddingTop: 18,
  },
  // Modal styles reused from specialist appointments for consistency
  modalBackdrop: {
    flex: 1,
    backgroundColor: 'rgba(0, 0, 0, 0.5)',
    justifyContent: 'center',
    alignItems: 'center',
  },
  modalContainer: {
    width: '90%',
    maxWidth: 400,
  },
  modalContent: {
    backgroundColor: '#FFFFFF',
    borderRadius: 16,
    padding: 24,
  },
  modalTitle: {
    fontSize: 18,
    fontFamily: 'Inter-Bold',
    color: '#1F2937',
    marginBottom: 8,
    textAlign: 'center',
  },
  modalSubtitle: {
    fontSize: 14,
    fontFamily: 'Inter-Regular',
    color: '#6B7280',
    textAlign: 'center',
    marginBottom: 24,
    lineHeight: 20,
  },
  reasonContainer: {
    position: 'relative',
    marginBottom: 16,
  },
  reasonDropdown: {
    flexDirection: 'row',
    alignItems: 'center',
    justifyContent: 'space-between',
    backgroundColor: '#F9FAFB',
    borderRadius: 12,
    paddingHorizontal: 16,
    paddingVertical: 12,
    borderWidth: 1,
    borderColor: '#E5E7EB',
  },
  reasonText: {
    fontSize: 15,
    fontFamily: 'Inter-Regular',
    color: '#1F2937',
  },
  reasonPlaceholder: {
    color: '#9CA3AF',
  },
  reasonDropdownMenu: {
    position: 'absolute',
    top: 54,
    left: 0,
    right: 0,
    backgroundColor: '#FFFFFF',
    borderRadius: 12,
    borderWidth: 1,
    borderColor: '#E5E7EB',
    zIndex: 10,
    maxHeight: 200,
  },
  reasonDropdownScrollView: {
    maxHeight: 200,
  },
  reasonDropdownItem: {
    paddingHorizontal: 16,
    paddingVertical: 12,
    borderBottomWidth: 1,
    borderBottomColor: '#F3F4F6',
  },
  reasonDropdownItemLast: {
    borderBottomWidth: 0,
  },
  reasonDropdownText: {
    fontSize: 14,
    fontFamily: 'Inter-Regular',
    color: '#1F2937',
  },
  customReasonContainer: {
    marginBottom: 16,
  },
  customReasonLabel: {
    fontSize: 14,
    fontFamily: 'Inter-Medium',
    color: '#374151',
    marginBottom: 8,
  },
  customReasonInput: {
    backgroundColor: '#F9FAFB',
    borderRadius: 12,
    padding: 12,
    borderWidth: 1,
    borderColor: '#E5E7EB',
    fontSize: 14,
    fontFamily: 'Inter-Regular',
    color: '#1F2937',
    minHeight: 80,
  },
  modalActions: {
    flexDirection: 'row',
    gap: 12,
    marginTop: 16,
  },
  modalCancelButton: {
    flex: 1,
    backgroundColor: '#F3F4F6',
    paddingVertical: 12,
    borderRadius: 8,
    alignItems: 'center',
    borderWidth: 1,
    borderColor: '#E5E7EB',
  },
  modalCancelText: {
    fontSize: 14,
    fontFamily: 'Inter-SemiBold',
    color: '#374151',
  },
  modalSubmitButton: {
    flex: 1,
    backgroundColor: '#EF4444',
    paddingVertical: 12,
    borderRadius: 8,
    alignItems: 'center',
  },
  modalSubmitText: {
    fontSize: 14,
    fontFamily: 'Inter-SemiBold',
    color: '#FFFFFF',
  },
  primaryBottomButton: {
    width: '100%',
    backgroundColor: '#1E40AF',
    flexDirection: 'row',
    alignItems: 'center',
    justifyContent: 'center',
    borderRadius: 11,
    paddingVertical: 15,
    marginBottom: 11,
  },
  primaryBottomButtonText: {
    color: '#fff',
    fontSize: 15,
    fontFamily: 'Inter-SemiBold',
    letterSpacing: 0.2,
  },
  secondaryBottomButtonOutline: {
    width: '100%',
    backgroundColor: '#fff',
    flexDirection: 'row',
    alignItems: 'center',
    justifyContent: 'center',
    borderRadius: 11,
    paddingVertical: 15,
    borderWidth: 1.5,
    borderColor: '#1E40AF',
  },
  secondaryBottomButtonOutlineText: {
    color: '#1E40AF',
    fontSize: 15,
    fontFamily: 'Inter-SemiBold',
    letterSpacing: 0.2,
  },
<<<<<<< HEAD
  confirmedButtonsContainer: {
    flexDirection: 'row',
    alignItems: 'center',
    gap: 12,
    width: '100%',
  },
  primaryBottomButtonWithMore: {
    flex: 1,
    backgroundColor: '#1E40AF',
    flexDirection: 'row',
    alignItems: 'center',
    justifyContent: 'center',
    borderRadius: 11,
    paddingVertical: 15,
  },
=======
>>>>>>> d4b967c8
  moreButton: {
    width: 48,
    height: 48,
    backgroundColor: '#F9FAFB',
    borderRadius: 11,
    alignItems: 'center',
    justifyContent: 'center',
    borderWidth: 1,
    borderColor: '#E5E7EB',
  },
  moreMenuOverlay: {
    position: 'absolute',
    top: 0,
    left: 0,
    right: 0,
    bottom: 0,
    zIndex: 1000,
  },
  moreMenuBackdrop: {
    flex: 1,
    backgroundColor: 'rgba(0, 0, 0, 0.1)',
  },
  moreMenuContainer: {
    position: 'absolute',
    bottom: Platform.OS === 'ios' ? 90 : 82,
    right: HORIZONTAL_MARGIN,
    backgroundColor: '#F9FAFB',
    borderRadius: 12,
    borderWidth: 1,
    borderColor: '#E5E7EB',
    minWidth: 200,
  },
  moreMenuItem: {
    flexDirection: 'row',
    alignItems: 'center',
    paddingVertical: 16,
    paddingHorizontal: 16,
    borderBottomWidth: 1,
    borderBottomColor: '#F3F4F6',
  },
  moreMenuItemText: {
    color: '#1F2937',
    fontSize: 15,
    fontFamily: 'Inter-Medium',
  },

  // ---- Prescription styles ----
  prescriptionHeader: {
    flexDirection: 'row',
    alignItems: 'flex-start',
    marginBottom: 10,
  },
  medicationIcon: {
    width: 40,
    height: 40,
    borderRadius: 20,
    justifyContent: 'center',
    alignItems: 'center',
    marginRight: 12,
  },
  medicationIconBlue: {
    backgroundColor: '#1E40AF',
  },
  prescriptionDetails: { flex: 1 },
  medicationName: {
    fontSize: 16,
    color: '#1F2937',
    fontFamily: 'Inter-SemiBold',
    marginBottom: 2,
  },
  medicationDosage: {
    fontSize: 14,
    color: '#6B7280',
    marginBottom: 1,
    fontFamily: 'Inter-Regular',
  },
  prescriptionDescription: {
    fontSize: 14,
    color: '#6B7280',
    fontFamily: 'Inter-Regular',
  },
  prescriptionStatus: {
    alignItems: 'flex-end',
  },
  remainingDays: {
    fontSize: 14,
    color: '#1F2937',
    fontFamily: 'Inter-SemiBold',
  },
  remainingLabel: {
    fontSize: 12,
    color: '#6B7280',
    fontFamily: 'Inter-Regular',
  },
  prescriptionMeta: {
    marginBottom: 6,
    paddingTop: 7,
    borderTopWidth: 1,
    borderTopColor: '#F3F4F6',
  },
  metaRow: {
    flexDirection: 'row',
    justifyContent: 'space-between',
    marginBottom: 5,
  },
  metaLabel: {
    fontSize: 13,
    color: '#6B7280',
    fontFamily: 'Inter-Regular',
  },
  metaValue: {
    fontSize: 13,
    color: '#374151',
    fontFamily: 'Inter-Regular',
  },

  // ---- Certificate styles ----
  certificateIconTitleRow: {
    flexDirection: 'row',
    alignItems: 'center',
    marginBottom: 10,
  },
  uniformIconCircle: {
    width: 40,
    height: 40,
    borderRadius: 20,
    backgroundColor: '#EFF6FF',
    justifyContent: 'center',
    alignItems: 'center',
    marginRight: 12,
  },
  certificateType: {
    fontSize: 16,
    color: '#1F2937',
    fontFamily: 'Inter-SemiBold',
    flex: 1,
  },
  certificateStatus: {
    flexDirection: 'row',
    alignItems: 'center',
    paddingHorizontal: 12,
    paddingVertical: 5,
    borderRadius: 14,
    borderWidth: 1,
    marginLeft: 7,
    minWidth: 76,
    justifyContent: 'center',
  },
  certificateStatusText: {
    fontSize: 13,
    fontFamily: 'Inter-SemiBold',
  },
  certificateDivider: {
    height: 1,
    backgroundColor: '#E5E7EB',
    marginVertical: 9,
  },
  certificateInfoRow: {
    flexDirection: 'row',
    alignItems: 'center',
    marginBottom: 5,
  },
  certificateLabel: {
    fontSize: 13,
    color: '#6B7280',
    fontFamily: 'Inter-Regular',
    minWidth: 80,
  },
  certificateInfoValue: {
    fontSize: 13,
    color: '#1F2937',
    flex: 1,
    textAlign: 'right',
    fontFamily: 'Inter-Regular',
  },
  certificateActions: {
    flexDirection: 'row',
    marginTop: 13,
  },
  primaryButton: {
    flex: 1,
    backgroundColor: '#1E40AF',
    paddingVertical: 13,
    borderRadius: 10,
    alignItems: 'center',
    flexDirection: 'row',
    justifyContent: 'center',
    marginLeft: 9,
  },
  secondaryButton: {
    flex: 1,
    backgroundColor: '#F9FAFB',
    paddingVertical: 13,
    borderRadius: 10,
    alignItems: 'center',
    borderWidth: 1,
    borderColor: '#E5E7EB',
    flexDirection: 'row',
    justifyContent: 'center',
    marginRight: 0,
  },
  primaryButtonText: {
    color: '#FFFFFF',
    fontSize: 14,
    fontFamily: 'Inter-SemiBold',
    marginLeft: 3,
  },
  secondaryButtonText: {
    color: '#374151',
    fontSize: 14,
    fontFamily: 'Inter-SemiBold',
    marginLeft: 3,
  },
});

function getCertStatusStyles(status: string, adjustedExpiryDate?: string | null) {
  const mainBlue = '#1E3A8A';
  
  // Determine if certificate is valid based on adjusted expiry date
  let isValid = status === 'active' || status === 'Valid';
  
  // If we have an adjusted expiry date, check if it's still valid
  if (adjustedExpiryDate) {
    const expiryDate = new Date(adjustedExpiryDate);
    const now = new Date();
    isValid = expiryDate > now;
  }
  
  if (isValid) {
    return {
      container: {
        backgroundColor: '#EFF6FF',
        borderColor: mainBlue,
      },
      icon: <CheckCircle size={17} color={mainBlue} style={{ marginRight: 4 }} />,
      text: { color: mainBlue },
      label: 'Valid',
    };
  }
  return {
    container: {
      backgroundColor: '#FEF2F2',
      borderColor: '#EF4444',
    },
    icon: <XCircle size={17} color="#EF4444" style={{ marginRight: 4 }} />,
    text: { color: '#EF4444' },
    label: 'Expired',
  };
}<|MERGE_RESOLUTION|>--- conflicted
+++ resolved
@@ -36,10 +36,7 @@
   Check,
   ChevronDown as ChevronIcon,
   MoreHorizontal,
-<<<<<<< HEAD
   UserPlus,
-=======
->>>>>>> d4b967c8
 } from 'lucide-react-native';
 import { router, useLocalSearchParams } from 'expo-router';
 import { useAuth } from '../../src/hooks/auth/useAuth';
@@ -49,11 +46,8 @@
 import { usePdfDownload } from '../../src/hooks/usePdfDownload';
 import { generateReferralRecordPdf } from '../../src/utils/pdfTemplate';
 import ReferralTypeModal from '../../src/components/ReferralTypeModal';
-<<<<<<< HEAD
 import { ref, get } from 'firebase/database';
 import { database } from '../../src/config/firebase';
-=======
->>>>>>> d4b967c8
 
 // Extended interface for referral data that includes additional properties
 interface ReferralData extends Referral {
@@ -1424,7 +1418,6 @@
               </TouchableOpacity>
             </View>
           ) : referralData.status.toLowerCase() === 'completed' ? (
-<<<<<<< HEAD
             <View style={styles.confirmedButtonsContainer}>
               <TouchableOpacity
                 style={styles.primaryBottomButtonWithMore}
@@ -1484,64 +1477,6 @@
               >
                 <MoreHorizontal size={20} color="#1E40AF" />
               </TouchableOpacity>
-=======
-            <View>
-              <View style={{ flexDirection: 'row', alignItems: 'center', gap: 12 }}>
-                <TouchableOpacity
-                  style={[styles.primaryBottomButton, { flex: 1, marginBottom: 0 }]}
-                  onPress={() => {
-                    router.push({ pathname: '/consultation-report', params: { id: String(id) } });
-                  }}
-                  activeOpacity={0.8}
-                >
-                  <Download size={18} color="#fff" style={{ marginRight: 8 }} />
-                  <Text style={styles.primaryBottomButtonText}>Generate Visit Report</Text>
-                </TouchableOpacity>
-                {canShowMoreMenu && (
-                  <TouchableOpacity
-                    style={styles.moreButton}
-                    onPress={() => setShowMoreMenu(!showMoreMenu)}
-                    activeOpacity={0.8}
-                  >
-                    <MoreHorizontal size={20} color="#1E40AF" />
-                  </TouchableOpacity>
-                )}
-              </View>
-            </View>
-          ) : isConfirmed ? (
-            <View>
-              <View style={{ flexDirection: 'row', alignItems: 'center', gap: 12 }}>
-                <TouchableOpacity
-                  style={[styles.primaryBottomButton, { flex: 1, marginBottom: 0 }]}
-                  onPress={() => {
-                    if (isFollowUpAppointment) {
-                      router.push({
-                        pathname: '/patient-consultation',
-                        params: {
-                          patientId: referralData?.patientId || '',
-                          consultationId: String(appointmentId || id || ''),
-                          isFollowUp: 'true',
-                          originalReferralId: String(id || ''),
-                        },
-                      });
-                    } else {
-                      router.push({
-                        pathname: '/patient-consultation',
-                        params: {
-                          patientId: referralData?.patientId || '',
-                          referralId: String(id || referralData?.id || ''),
-                        },
-                      });
-                    }
-                  }}
-                  activeOpacity={0.8}
-                >
-                  <Stethoscope size={18} color="#fff" style={{ marginRight: 8 }} />
-                  <Text style={styles.primaryBottomButtonText}>Diagnose Patient</Text>
-                </TouchableOpacity>
-                {/* More button intentionally omitted for confirmed */}
-              </View>
->>>>>>> d4b967c8
             </View>
           ) : null}
         </View>
@@ -2265,7 +2200,6 @@
     fontFamily: 'Inter-SemiBold',
     letterSpacing: 0.2,
   },
-<<<<<<< HEAD
   confirmedButtonsContainer: {
     flexDirection: 'row',
     alignItems: 'center',
@@ -2281,8 +2215,6 @@
     borderRadius: 11,
     paddingVertical: 15,
   },
-=======
->>>>>>> d4b967c8
   moreButton: {
     width: 48,
     height: 48,
