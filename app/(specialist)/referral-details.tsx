--- conflicted
+++ resolved
@@ -36,10 +36,13 @@
   Check,
   ChevronDown as ChevronIcon,
   MoreHorizontal,
+  UserPlus,
 } from 'lucide-react-native';
 import { router, useLocalSearchParams } from 'expo-router';
 import { useAuth } from '../../src/hooks/auth/useAuth';
 import { databaseService, Referral, MedicalHistory } from '../../src/services/database/firebase';
+import { ref, get } from 'firebase/database';
+import { database } from '../../src/config/firebase';
 import { safeDataAccess } from '../../src/utils/safeDataAccess';
 import { formatRoute, formatFrequency, formatFormula } from '../../src/utils/formatting';
 import { usePdfDownload } from '../../src/hooks/usePdfDownload';
@@ -874,6 +877,130 @@
     }
   };
 
+  const handleReferPatient = () => {
+    if (!referralData) return;
+    // Store the referral data and show modal
+    setSelectedReferralData(referralData);
+    setShowReferralTypeModal(true);
+  };
+
+  const handleReferToGeneralist = async () => {
+    if (!selectedReferralData) return;
+    
+    const appointmentOrReferral = selectedReferralData;
+    
+    try {
+      let traceResult = null;
+      
+      // Step 1: If it's a referral, use referrals[referralId].clinicAppointmentId
+      if (appointmentOrReferral.clinicAppointmentId) {
+        traceResult = await databaseService.traceOriginalGeneralist(appointmentOrReferral.clinicAppointmentId);
+      }
+      
+      // Step 2: If not found, look in PMH entries for that patient's relatedAppointmentId or relatedReferralId
+      if (!traceResult || !traceResult.doctor) {
+        const patientId = appointmentOrReferral.patientId;
+        const consultationId = appointmentOrReferral.referralConsultationId || appointmentOrReferral.consultationId;
+        
+        if (consultationId) {
+          const pmhRef = ref(database, `patientMedicalHistory/${patientId}/entries/${consultationId}`);
+          const pmhSnapshot = await get(pmhRef);
+          
+          if (pmhSnapshot.exists()) {
+            const pmhEntry = pmhSnapshot.val();
+            
+            if (pmhEntry.relatedAppointment?.id) {
+              traceResult = await databaseService.traceOriginalGeneralist(pmhEntry.relatedAppointment.id);
+            }
+            
+            if (!traceResult && pmhEntry.relatedReferralId) {
+              const referralRef = ref(database, `referrals/${pmhEntry.relatedReferralId}`);
+              const referralSnapshot = await get(referralRef);
+              
+              if (referralSnapshot.exists()) {
+                const referralData = referralSnapshot.val();
+                if (referralData.clinicAppointmentId) {
+                  traceResult = await databaseService.traceOriginalGeneralist(referralData.clinicAppointmentId);
+                }
+              }
+            }
+          }
+        }
+      }
+      
+      if (!traceResult || !traceResult.doctor || !traceResult.clinic) {
+        Alert.alert(
+          'Error', 
+          'Unable to trace back to the original generalist. This appointment may not have been referred from a generalist.'
+        );
+        return;
+      }
+      
+      const { doctor, clinic } = traceResult;
+      
+      router.push({
+        pathname: '/(specialist)/book-visit/select-datetime',
+        params: {
+          clinicId: clinic.id,
+          clinicName: clinic.name,
+          doctorId: doctor.id,
+          doctorName: `${doctor.firstName} ${doctor.lastName}`,
+          doctorSpecialty: doctor.specialty || 'General Medicine',
+          patientId: appointmentOrReferral.patientId,
+          patientFirstName: appointmentOrReferral.patientFirstName,
+          patientLastName: appointmentOrReferral.patientLastName,
+          originalAppointmentId: appointmentOrReferral.id || appointmentOrReferral.referralConsultationId,
+          isReferral: 'true',
+          referralType: 'generalist',
+          reasonForReferral: 'Return to Generalist',
+          sourceType: 'referral',
+          isTraceBack: 'true',
+        }
+      });
+      
+    } catch (error) {
+      console.error('Error tracing original generalist:', error);
+      Alert.alert('Error', 'Failed to trace back to original generalist. Please try again.');
+    }
+  };
+
+  const handleReferToSpecialist = () => {
+    if (!selectedReferralData) return;
+    
+    const appointmentOrReferral = selectedReferralData;
+    
+    // Determine the correct source ID to use for clinicAppointmentId
+    let sourceId = '';
+    let sourceType = '';
+    
+    if (appointmentOrReferral.id) {
+      sourceId = appointmentOrReferral.id;
+      sourceType = 'referral';
+    } else if (appointmentOrReferral.referralConsultationId) {
+      sourceId = appointmentOrReferral.referralConsultationId;
+      sourceType = 'referral';
+    }
+    
+    if (!sourceId) {
+      Alert.alert('Error', 'Unable to determine source appointment/referral ID for referral tracking');
+      return;
+    }
+    
+    router.push({
+      pathname: '/(specialist)/book-visit',
+      params: {
+        patientId: appointmentOrReferral.patientId,
+        patientFirstName: appointmentOrReferral.patientFirstName,
+        patientLastName: appointmentOrReferral.patientLastName,
+        originalAppointmentId: sourceId,
+        isReferral: 'true',
+        referralType: 'specialist',
+        reasonForReferral: appointmentOrReferral.initialReasonForReferral || appointmentOrReferral.appointmentPurpose || 'Specialist referral',
+        sourceType: sourceType,
+      }
+    });
+  };
+
   const toggleSection = (key: string) => {
     LayoutAnimation.configureNext(LayoutAnimation.Presets.easeInEaseOut);
     setExpandedSections(prev => ({
@@ -1516,7 +1643,6 @@
         </View>
       </Modal>
 
-<<<<<<< HEAD
       {/* More Menu Dropdown */}
       {showMoreMenu && canShowMoreMenu && (
         <View style={styles.moreMenuOverlay}>
@@ -1546,8 +1672,6 @@
         onSelectSpecialist={handleReferToSpecialist}
       />
 
-=======
->>>>>>> d4d988da
       {/* Download Success Modal */}
       {downloadModalVisible && (
         <View style={{
