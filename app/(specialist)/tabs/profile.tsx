--- conflicted
+++ resolved
@@ -79,19 +79,6 @@
   // const refreshNotifications = realtimeNotificationData.refresh;
   // const handleNotificationPress = realtimeNotificationData.handleNotificationPress || (() => {});
 
-<<<<<<< HEAD
-=======
-  // Debug logging
-  React.useEffect(() => {
-    console.log('🔔 Specialist Profile - Notifications state:', {
-      count: notifications.length,
-      loading: notificationsLoading,
-      error: notificationsError,
-      unreadCount: notifications.filter(n => !n.read).length
-    });
-  }, [notifications, notificationsLoading, notificationsError]);
->>>>>>> d4d988da
-
   // Helper function to format date safely (avoiding timezone issues)
   const formatDateSafely = (dateString: string): string => {
     if (!dateString) return '';
@@ -222,14 +209,6 @@
 
   const fetchClinicNames = useCallback(async (clinicIds: any) => {
     try {
-<<<<<<< HEAD
-=======
-      console.log('=== Fetching Clinic Names ===');
-      console.log('Clinic IDs received:', clinicIds);
-      console.log('Type:', typeof clinicIds);
-      console.log('Is Array:', Array.isArray(clinicIds));
-      
->>>>>>> d4d988da
       // Handle both array and object formats
       let clinicIdArray: string[] = [];
       if (Array.isArray(clinicIds)) {
@@ -237,39 +216,19 @@
       } else if (typeof clinicIds === 'object' && clinicIds !== null) {
         clinicIdArray = Object.values(clinicIds);
       } else {
-<<<<<<< HEAD
-=======
-        console.log('Invalid clinicIds format, clearing clinic names');
->>>>>>> d4d988da
         setClinicNames([]);
         return;
       }
       
-<<<<<<< HEAD
-=======
-      console.log('Processed clinic ID array:', clinicIdArray);
-      
->>>>>>> d4d988da
       const names: string[] = [];
       for (const clinicId of clinicIdArray) {
         try {
           // Always treat as clinic ID and fetch from clinics node
-<<<<<<< HEAD
           const clinicData = await databaseService.getDocument(`clinics/${clinicId}`);
           
           if (clinicData && clinicData.name) {
             names.push(clinicData.name);
           } else {
-=======
-          console.log('Fetching clinic data for ID:', clinicId);
-          const clinicData = await databaseService.getDocument(`clinics/${clinicId}`);
-          
-          if (clinicData && clinicData.name) {
-            console.log('Clinic data found:', clinicData.name);
-            names.push(clinicData.name);
-          } else {
-            console.log('No clinic data found for ID:', clinicId);
->>>>>>> d4d988da
             // Fallback: show the ID if no name is available
             names.push(`Clinic ${clinicId}`);
           }
@@ -280,10 +239,6 @@
         }
       }
       
-<<<<<<< HEAD
-=======
-      console.log('Final clinic names:', names);
->>>>>>> d4d988da
       setClinicNames(names);
     } catch (error) {
       console.error('Error fetching clinic names:', error);
@@ -294,13 +249,6 @@
   // Synchronize editableData when profile changes (for real-time updates)
   useEffect(() => {
     if (profile && isEditing) {
-<<<<<<< HEAD
-=======
-      console.log('=== Specialist Profile Sync ===');
-      console.log('Profile data received:', profile);
-      console.log('Current editableData:', editableData);
-      
->>>>>>> d4d988da
       setEditableData(prev => {
         const updated = {
           ...prev,
@@ -321,10 +269,6 @@
           civilStatus: profile.civilStatus || prev.civilStatus,
         };
         
-<<<<<<< HEAD
-=======
-        console.log('Updated editableData:', updated);
->>>>>>> d4d988da
         return updated;
       });
     }
@@ -333,7 +277,6 @@
   // Consolidated effect for fetching clinic names - only run when profile changes
   useEffect(() => {
     if (profile && profile.clinicAffiliations) {
-<<<<<<< HEAD
       if (Array.isArray(profile.clinicAffiliations) && profile.clinicAffiliations.length > 0) {
         fetchClinicNames(profile.clinicAffiliations);
       } else if (typeof profile.clinicAffiliations === 'object' && profile.clinicAffiliations !== null && Object.keys(profile.clinicAffiliations).length > 0) {
@@ -342,25 +285,6 @@
         setClinicNames([]);
       }
     } else if (profile) {
-=======
-      console.log('=== Profile Clinic Affiliations Debug ===');
-      console.log('Profile clinicAffiliations:', profile.clinicAffiliations);
-      console.log('Type:', typeof profile.clinicAffiliations);
-      console.log('Is Array:', Array.isArray(profile.clinicAffiliations));
-      
-      if (Array.isArray(profile.clinicAffiliations) && profile.clinicAffiliations.length > 0) {
-        console.log('Array format, fetching clinic names for:', profile.clinicAffiliations);
-        fetchClinicNames(profile.clinicAffiliations);
-      } else if (typeof profile.clinicAffiliations === 'object' && profile.clinicAffiliations !== null && Object.keys(profile.clinicAffiliations).length > 0) {
-        console.log('Object format, fetching clinic names for:', Object.values(profile.clinicAffiliations));
-        fetchClinicNames(profile.clinicAffiliations);
-      } else {
-        console.log('No clinic affiliations in profile, clearing clinic names');
-        setClinicNames([]);
-      }
-    } else if (profile) {
-      console.log('Profile has no clinicAffiliations, clearing clinic names');
->>>>>>> d4d988da
       setClinicNames([]);
     }
   }, [profile, fetchClinicNames]); // Depend on profile and fetchClinicNames
@@ -481,13 +405,6 @@
   };
 
   const handleEditProfile = () => {
-<<<<<<< HEAD
-=======
-    console.log('=== Starting Specialist Profile Edit ===');
-    console.log('Current profile:', profile);
-    console.log('Current profileData:', profileData);
-    
->>>>>>> d4d988da
     setIsEditing(true);
     setShowFullProfileModal(true);
     // Ensure profile data is available before setting editable data
@@ -510,14 +427,7 @@
         civilStatus: profile.civilStatus || '',
       };
       
-<<<<<<< HEAD
       setEditableData(initialData);
-=======
-      console.log('Initializing editableData with:', initialData);
-      setEditableData(initialData);
-    } else {
-      console.log('No profile data available for editing');
->>>>>>> d4d988da
     }
   };
 
@@ -796,21 +706,9 @@
         professionalFee: parseInt(requestedFee)
       };
 
-<<<<<<< HEAD
       // Update the specialist profile with fee change request and status
       await updateProfile(updateData);
 
-=======
-      console.log('=== Fee Change Request Debug ===');
-      console.log('User ID:', user.uid);
-      console.log('Update data:', updateData);
-      console.log('Firebase path:', `specialists/${user.uid}`);
-
-      // Update the specialist profile with fee change request and status
-      await updateProfile(updateData);
-
-      console.log('Fee change request submitted successfully');
->>>>>>> d4d988da
       setShowFeeChangeConfirmation(false);
       setShowFeeChangeSuccess(true);
     } catch (error) {
@@ -3037,4 +2935,6 @@
     backgroundColor: 'rgba(255, 255, 255, 0.04)',
     zIndex: 0,
   },
-});+});
+
+
