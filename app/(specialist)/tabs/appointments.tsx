import React, { useState, useEffect } from 'react';
import {
  View,
  Text,
  TextInput,
  StyleSheet,
  SafeAreaView,
  ScrollView,
  TouchableOpacity,
  StatusBar,
  Platform,
  Modal,
  Alert,
  RefreshControl,
} from 'react-native';
import {
  Search,
  User,
  Clock,
  MapPin,
  Check,
  X,
  ChevronDown,
  CircleCheck as CheckCircle,
  Hourglass,
  Circle as XCircle,
  Check as CheckMark,
  Calendar,
  FileText,
  Stethoscope,
  Plus,
  Eye,
} from 'lucide-react-native';
import { useFocusEffect } from '@react-navigation/native';
import { router, useLocalSearchParams } from 'expo-router';
import { useAuth } from '../../../src/hooks/auth/useAuth';
import { databaseService, Appointment, MedicalHistory } from '../../../src/services/database/firebase';
import { safeDataAccess } from '../../../src/utils/safeDataAccess';
import LoadingState from '../../../src/components/ui/LoadingState';
import ErrorBoundary from '../../../src/components/ui/ErrorBoundary';
import { dataValidation } from '../../../src/utils/dataValidation';
import { useDeepMemo } from '../../../src/utils/performance';
import { AppointmentDetailsModal } from '../../../src/components';

export default function SpecialistAppointmentsScreen() {
  const { filter } = useLocalSearchParams();
  const { user } = useAuth();
  const filters = ['All', 'Pending', 'Confirmed', 'Completed', 'Cancelled'];

  // ---- DATA STATE ----
  const [appointments, setAppointments] = useState<Appointment[]>([]);
  const [loading, setLoading] = useState(true);
  const [error, setError] = useState<string | null>(null);
  const [refreshing, setRefreshing] = useState(false);
  
  // Performance optimization: memoize filtered data
  const validAppointments = useDeepMemo(() => {
    return dataValidation.validateArray(appointments, dataValidation.isValidAppointment);
  }, [appointments]);

  // ---- REFERRAL STATE ----
  const [referrals, setReferrals] = useState<{[key: string]: any}>({});
  const [loadingReferrals, setLoadingReferrals] = useState<{[key: string]: boolean}>({});
  const [clinicData, setClinicData] = useState<{[key: string]: any}>({});
  const [patientData, setPatientData] = useState<{[key: string]: any}>({});

  // ---- UI/STATE ----
  const [searchQuery, setSearchQuery] = useState('');
  const [activeFilter, setActiveFilter] = useState(
    filter ? String(filter).charAt(0).toUpperCase() + String(filter).slice(1) : 'Confirmed'
  );

  // Accept/Decline Modals for Referrals
  const [showAcceptModal, setShowAcceptModal] = useState(false);
  const [showDeclineModal, setShowDeclineModal] = useState(false);
  const [selectedAppointment, setSelectedAppointment] = useState<Appointment | null>(null);

  // Decline reason dropdown
  const [showReasonDropdown, setShowReasonDropdown] = useState(false);
  const [declineReason, setDeclineReason] = useState('');
  const [customReason, setCustomReason] = useState('');





  // Unified Appointment Details Modal State
  const [showAppointmentModal, setShowAppointmentModal] = useState(false);
  const [modalAppointment, setModalAppointment] = useState<Appointment | null>(null);
  const [medicalHistory, setMedicalHistory] = useState<MedicalHistory | null>(null);
  const [loadingMedicalHistory, setLoadingMedicalHistory] = useState(false);

  const handleRetry = () => {
    setError(null);
    loadAppointments();
  };

  // Load appointments and referrals from Firebase
  useEffect(() => {
    if (user && user.uid) {
      loadAppointments();
    }
  }, [user]);

  // Refresh data when screen comes into focus
  useFocusEffect(
    React.useCallback(() => {
      if (user && user.uid) {
        loadAppointments();
      }
    }, [user])
  );

  // Load referrals for appointments that have relatedReferralId
  useEffect(() => {
    appointments.forEach(appointment => {
            const referralId = appointment.relatedReferralId ||
        (appointment.type === 'Referral' ? appointment.id : null);
      if (referralId && !referrals[referralId]) {
        loadReferral(referralId);
      }
    });
  }, [appointments]);

  const loadAppointments = async () => {
    if (!user) return;
    
    try {
      setLoading(true);
      
      // Load both appointments and referrals
      const [specialistAppointments, specialistReferrals] = await Promise.all([
        databaseService.getAppointmentsBySpecialist(user.uid),
        databaseService.getReferralsBySpecialist(user.uid)
      ]);
      
      console.log('Loaded appointments:', specialistAppointments.length);
      console.log('Loaded referrals:', specialistReferrals.length);
      console.log('Total items:', specialistAppointments.length + specialistReferrals.length);
      
      setAppointments(specialistAppointments);
      
      // Convert referrals to appointments format for display
      const referralAppointments = specialistReferrals.map(referral => ({
        id: referral.id, // Use the Firebase push key directly instead of custom format
        appointmentDate: referral.appointmentDate,
        appointmentTime: referral.appointmentTime,
        bookedByUserFirstName: referral.referringGeneralistFirstName,
        bookedByUserId: referral.referringGeneralistId,
        bookedByUserLastName: referral.referringGeneralistLastName,
        clinicId: referral.practiceLocation.clinicId,
        clinicName: referral.referringClinicName,
        createdAt: referral.referralTimestamp,
        doctorFirstName: referral.assignedSpecialistFirstName,
        doctorId: referral.assignedSpecialistId,
        doctorLastName: referral.assignedSpecialistLastName,
        lastUpdated: referral.lastUpdated,
        notes: referral.generalistNotes,
        appointmentPurpose: referral.initialReasonForReferral,
        patientFirstName: referral.patientFirstName,
        patientId: referral.patientId,
        patientLastName: referral.patientLastName,
        relatedReferralId: referral.id,
        sourceSystem: referral.sourceSystem,
        specialty: 'Referral',
        status: (() => {
          const status = referral.status as string;
          if (status === 'pending_acceptance' || status === 'pending') {
            return 'pending';
          } else if (status === 'confirmed') {
            return 'confirmed';
          } else if (status === 'completed') {
            return 'completed';
          } else if (status === 'cancelled') {
            return 'cancelled';
          } else {
            console.log('Unknown referral status, defaulting to cancelled:', status);
            return 'cancelled';
          }
        })(),
        type: 'Referral'
      } as Appointment));
      
      // Combine regular appointments with referral appointments
      setAppointments([...specialistAppointments, ...referralAppointments]);
      
    } catch (error) {
      console.error('Error loading appointments and referrals:', error);
      setError('Failed to load appointments and referrals. Please try again.');
    } finally {
      setLoading(false);
    }
  };

  const onRefresh = async () => {
    setRefreshing(true);
    await loadAppointments();
    setRefreshing(false);
  };

  const loadReferral = async (referralId: string) => {
    if (!referralId || referrals[referralId]) return;
    
    try {
      setLoadingReferrals(prev => ({ ...prev, [referralId]: true }));
      
      const referral = await databaseService.getReferralById(referralId);
      setReferrals(prev => ({ ...prev, [referralId]: referral }));
      
      // Load referring clinic data if referringClinicId exists
      if (referral?.referringClinicId && !clinicData[referral.referringClinicId]) {
        try {
          const clinic = await databaseService.getClinicById(referral.referringClinicId);
          setClinicData(prev => ({ ...prev, [referral.referringClinicId]: clinic }));
        } catch (error) {
          console.error('Error loading referring clinic data:', error);
        }
      }
      
      // Load patient data if patientId exists
      if (referral?.patientId && !patientData[referral.patientId]) {
        try {
          const patient = await databaseService.getPatientById(referral.patientId);
          setPatientData(prev => ({ ...prev, [referral.patientId]: patient }));
        } catch (error) {
          console.error('Error loading patient data:', error);
        }
      }
    } catch (error) {
      console.error('Error loading referral:', error);
      setReferrals(prev => ({ ...prev, [referralId]: null }));
    } finally {
      setLoadingReferrals(prev => ({ ...prev, [referralId]: false }));
    }
  };

  // Check if appointment is a referral
  const isReferral = (appointment: Appointment) => {
    return (appointment.relatedReferralId && appointment.relatedReferralId.length > 0) || 
           appointment.type === 'Referral';
  };

  // Check if referral is pending acceptance
  const isReferralPending = (appointment: Appointment) => {
    return isReferral(appointment) && appointment.status === 'pending';
  };

  const handleAcceptReferral = (appointment: Appointment) => {
    setSelectedAppointment(appointment);
    setShowAcceptModal(true);
  };

  const confirmAcceptReferral = async () => {
    if (!selectedAppointment || !selectedAppointment.id) return;
    
    try {
      // If this is a referral, only update the referral status
      if (isReferral(selectedAppointment) && selectedAppointment.relatedReferralId) {
        await databaseService.updateReferralStatus(selectedAppointment.relatedReferralId, 'confirmed');
      } else {
        // If it's a regular appointment, update the appointment status
        await databaseService.updateAppointmentStatus(selectedAppointment.id, 'confirmed');
      }
      
      Alert.alert('Success', 'Referral confirmed successfully!');
      setShowAcceptModal(false);
      setSelectedAppointment(null);
      loadAppointments(); // Refresh the list
    } catch (error) {
      console.error('Error accepting referral:', error);
      Alert.alert('Error', 'Failed to accept referral. Please try again.');
    }
  };

  const handleDeclineReferral = (appointment: Appointment) => {
    setSelectedAppointment(appointment);
    setShowDeclineModal(true);
  };

  const submitDeclineReferral = async () => {
    if (!selectedAppointment || !selectedAppointment.id) return;
    
    const finalReason = declineReason === 'Other' ? customReason : declineReason;
    if (!finalReason.trim()) {
      Alert.alert('Error', 'Please provide a reason for declining.');
      return;
    }

    try {
      // If this is a referral, only update the referral status
      if (isReferral(selectedAppointment) && selectedAppointment.relatedReferralId) {
        await databaseService.updateReferralStatus(selectedAppointment.relatedReferralId, 'cancelled', finalReason);
      } else {
        // If it's a regular appointment, update the appointment status
        await databaseService.updateAppointmentStatus(selectedAppointment.id, 'cancelled', finalReason);
      }
      
      Alert.alert('Success', 'Referral declined successfully!');
      setShowDeclineModal(false);
      setSelectedAppointment(null);
      setDeclineReason('');
      setCustomReason('');
      loadAppointments(); // Refresh the list
    } catch (error) {
      console.error('Error declining referral:', error);
      Alert.alert('Error', 'Failed to decline referral. Please try again.');
    }
  };

  const handleDiagnosePatient = async (appointment: Appointment) => {
    let referralId = null;
    
    // Check if this is a referral appointment and fetch the referralId
    if (appointment.relatedReferralId || appointment.type === 'Referral') {
              referralId = appointment.relatedReferralId || appointment.id;
      
      // If we don't have the referral data loaded yet, fetch it
      if (referralId && !referrals[referralId]) {
        try {
          await loadReferral(referralId);
        } catch (error) {
          console.error('Error loading referral data:', error);
        }
      }
    }
    
    // Navigate to patient consultation screen with appointment data and referralId if applicable
    router.push({
      pathname: '/patient-consultation',
      params: {
        patientId: appointment.patientId,
        consultationId: appointment.id,
        referralId: referralId || undefined, // Pass referralId if it exists
      }
    });
  };



  const handleViewReferralDetails = async (referralData: any) => {
    console.log('🔍 NAVIGATING TO REFERRAL DETAILS!');
    console.log('Referral data:', referralData);
    console.log('Referral ID:', referralData.referral?.id || referralData.appointment?.relatedReferralId);
    
    // Navigate to the new referral details screen
    router.push({
      pathname: '/referral-details',
      params: {
        id: referralData.referral?.id || referralData.appointment?.relatedReferralId,
      }
    });
  };

  // --- LOAD APPOINTMENT DETAILS AND MEDICAL HISTORY ---
  const loadAppointmentDetails = async (appointment: Appointment) => {
    if (!appointment.patientId) {
      Alert.alert('Error', 'No patient ID found.');
      return;
    }

    try {
      setModalAppointment(appointment);
      setShowAppointmentModal(true);
      setLoadingMedicalHistory(true);
      
      // Load clinic and patient data if not already loaded
      if (appointment.clinicId && !clinicData[appointment.clinicId]) {
        try {
          const clinic = await databaseService.getClinicById(appointment.clinicId);
          setClinicData(prev => ({ ...prev, [appointment.clinicId]: clinic }));
        } catch (error) {
          console.error('Error loading clinic data:', error);
        }
      }

      if (appointment.patientId && !patientData[appointment.patientId]) {
        try {
          const patient = await databaseService.getPatientById(appointment.patientId);
          setPatientData(prev => ({ ...prev, [appointment.patientId]: patient }));
        } catch (error) {
          console.error('Error loading patient data:', error);
        }
      }

      // Load medical history if appointment has consultation data
      if (appointment.appointmentConsultationId) {
        try {
          const history = await databaseService.getMedicalHistoryByAppointment(
            appointment.id,
            appointment.patientId
          );
          setMedicalHistory(history);
        } catch (error) {
          console.error('Error loading medical history:', error);
          setMedicalHistory(null);
        }
      } else {
        setMedicalHistory(null);
      }
    } catch (error) {
      console.error('Error loading appointment details:', error);
      Alert.alert('Error', 'Failed to load appointment details. Please try again.');
    } finally {
      setLoadingMedicalHistory(false);
    }
  };

  // --- START CONSULTATION FROM MODAL ---
  const handleStartConsultation = (appointment: Appointment) => {
    // Close the modal first
    setShowAppointmentModal(false);
    setModalAppointment(null);
    setMedicalHistory(null);
    
    // Then navigate to consultation
    handleDiagnosePatient(appointment);
  };

  // ---- FILTER ----
  const filteredAppointments = appointments.filter((appointment) => {
    // Exclude referral appointments from regular appointment list
    if (appointment.relatedReferralId || appointment.type === 'Referral') {
      return false;
    }
    
    const patientName = `${appointment.patientFirstName} ${appointment.patientLastName}`;
    const matchesSearch =
      patientName.toLowerCase().includes(searchQuery.toLowerCase()) ||
      appointment.type.toLowerCase().includes(searchQuery.toLowerCase());
    
    // Handle status mapping between filter options and actual status values
    let matchesFilter = false;
    if (activeFilter === 'All') {
      matchesFilter = true;
            } else if (activeFilter === 'Cancelled') {
          matchesFilter = appointment.status === 'cancelled';
    } else {
      matchesFilter = appointment.status === activeFilter.toLowerCase();
    }
    
    return matchesSearch && matchesFilter;
  });

  // Get referrals for appointments
  const getReferralCards = () => {
    const referralCards = [];
    
    appointments.forEach(appointment => {
      // Check if this is a referral appointment (has relatedReferralId or is type 'Referral')
      if (appointment.relatedReferralId || appointment.type === 'Referral') {
        // Apply the same filtering logic as regular appointments
        const patientName = `${appointment.patientFirstName} ${appointment.patientLastName}`;
        const matchesSearch =
          patientName.toLowerCase().includes(searchQuery.toLowerCase()) ||
          appointment.type.toLowerCase().includes(searchQuery.toLowerCase());
        
        // Handle status mapping between filter options and actual status values
        let matchesFilter = false;
        if (activeFilter === 'All') {
          matchesFilter = true;
        } else if (activeFilter === 'Cancelled') {
          matchesFilter = appointment.status === 'cancelled';
        } else {
          matchesFilter = appointment.status === activeFilter.toLowerCase();
        }
        
        // Only include referral cards that match the current filter and search
        if (matchesSearch && matchesFilter) {
          const referralId = appointment.relatedReferralId || appointment.id;
          const referral = referralId ? referrals[referralId] : null;
          const isLoading = referralId ? loadingReferrals[referralId] : false;
        
        referralCards.push({
            id: appointment.id || referralId, // Use appointment.id as unique key, fallback to referral ID (Firebase push key)
          type: 'referral',
          appointment,
          referral,
          loading: isLoading
        });
        }
      }
    });
    
    return referralCards;
  };

  // ---- MODAL LOGIC ----
  const declineReasons = [
    'Schedule conflict',
    'Patient needs different specialist',
    'Insufficient information provided',
    'Outside my area of expertise',
    'Clinic capacity full',
    'Other (specify)',
  ];

  // ---- CARD RENDER ----
  const getStatusIcon = (status: string) => {
    switch (status) {
      case 'confirmed':
        return <CheckCircle size={14} color="#1E40AF" />;
      case 'pending':
        return <Hourglass size={14} color="#6B7280" />;
      case 'completed':
<<<<<<< HEAD
        return <CheckMark size={14} color="#6B7280" />;
      case 'cancelled':
        return <XCircle size={14} color="#6B7280" />;
=======
        return <CheckMark size={14} color="#10B981" />;
      case 'cancelled':
        return <XCircle size={14} color="#EF4444" />;
>>>>>>> a1a7e3b1
      default:
        return null;
    }
  };

  const getStatusBadgeStyle = (status: string) => {
    switch (status) {
      case 'confirmed':
        return [styles.statusBadge, styles.statusBadgeConfirmed];
      case 'pending':
        return [styles.statusBadge, styles.statusBadgePending];
      case 'completed':
        return [styles.statusBadge, styles.statusBadgeCompleted];
      case 'cancelled':
        return [styles.statusBadge, styles.statusBadgeCanceled];
      default:
        return styles.statusBadge;
    }
  };

  const getReferralStatusBadgeStyle = (status: string) => {
    switch (status) {
      case 'confirmed':
        return [styles.referralStatusBadge, styles.referralStatusBadgeConfirmed];
      case 'completed':
        return [styles.referralStatusBadge, styles.referralStatusBadgeCompleted];
      case 'cancelled':
        return [styles.referralStatusBadge, styles.referralStatusBadgeCanceled];
      default:
        return styles.referralStatusBadge;
    }
  };

  const getReferralStatusTextStyle = (status: string) => {
    switch (status) {
      case 'confirmed':
        return [styles.referralStatusText, styles.referralStatusTextConfirmed];
      case 'completed':
        return [styles.referralStatusText, styles.referralStatusTextCompleted];
      case 'cancelled':
        return [styles.referralStatusText, styles.referralStatusTextCanceled];
      default:
        return styles.referralStatusText;
    }
  };

<<<<<<< HEAD
  const getReferralStatusIcon = (status: string) => {
    switch (status) {
      case 'confirmed':
        return <CheckCircle size={14} color="#6B7280" />;
      case 'completed':
        return <CheckMark size={14} color="#6B7280" />;
      case 'cancelled':
        return <XCircle size={14} color="#6B7280" />;
      case 'pending':
      case 'pending_acceptance':
      default:
        return <Hourglass size={14} color="#6B7280" />;
    }
  };

=======
>>>>>>> a1a7e3b1
  const getStatusTextStyle = (status: string) => {
    switch (status) {
      case 'confirmed':
        return [styles.statusText, styles.statusTextConfirmed];
      case 'pending':
        return [styles.statusText, styles.statusTextPending];
      case 'completed':
        return [styles.statusText, styles.statusTextCompleted];
      case 'cancelled':
        return [styles.statusText, styles.statusTextCanceled];
      default:
        return styles.statusText;
    }
  };

  // === Referral Card ===
  const renderReferralCard = (referralData: any) => {
    const { appointment, referral, loading } = referralData;
    
    // Format date for display
    const formatDisplayDate = (dateString: string) => {
      try {
        const date = new Date(dateString);
        return date.toLocaleDateString('en-US', {
          month: 'short',
          day: 'numeric',
          year: 'numeric'
        });
      } catch (error) {
        return 'Invalid date';
      }
    };

    // Format time for display
    const formatDisplayTime = (timeString: string) => {
      try {
        // Handle time strings that already have AM/PM
        if (timeString.includes('AM') || timeString.includes('PM')) {
          // Remove any duplicate AM/PM and return clean format
          const cleanTime = timeString.replace(/\s*(AM|PM)\s*(AM|PM)\s*/gi, ' $1');
          return cleanTime.trim();
        }
        
        const [hours, minutes] = timeString.split(':');
        const hour = parseInt(hours);
        const ampm = hour >= 12 ? 'PM' : 'AM';
        const displayHour = hour % 12 || 12;
        return `${displayHour}:${minutes} ${ampm}`;
      } catch (error) {
        return 'Invalid time';
      }
    };

    const isPending = appointment.status === 'pending';
    const patientName = `${appointment.patientFirstName} ${appointment.patientLastName}`;
    const patientInitials = `${appointment.patientFirstName?.[0] || ''}${appointment.patientLastName?.[0] || ''}`;

    return (
      <TouchableOpacity 
        key={referralData.id} 
        style={styles.referralCard}
        onPress={() => handleViewReferralDetails(referralData)}
        activeOpacity={0.7}
      >
        <View style={styles.referralCardHeader}>
          <View style={styles.referralCardHeaderLeft}>
            {/* Patient Initials Avatar */}
            <View style={styles.patientAvatar}>
              <Text style={styles.patientInitial}>
                {patientInitials}
              </Text>
            </View>
          </View>
          <View style={styles.referralCardDetails}>
            <Text style={styles.referralCardTitle}>Referral Request</Text>
            <Text style={styles.referralCardSubtitle}>
              {patientName}
            </Text>
          </View>
          <View style={getReferralStatusBadgeStyle(appointment.status)}>
<<<<<<< HEAD
            {getReferralStatusIcon(appointment.status)}
=======
>>>>>>> a1a7e3b1
            <Text style={getReferralStatusTextStyle(appointment.status)}>
              {appointment.status === 'confirmed' ? 'Confirmed' :
               appointment.status === 'pending' || appointment.status === 'pending_acceptance' ? 'Pending' :
               appointment.status === 'completed' ? 'Completed' :
               appointment.status === 'cancelled' ? 'Cancelled' : 'Unknown'}
            </Text>
          </View>
        </View>

        <View style={styles.appointmentMeta}>
          <View style={styles.metaRow}>
<<<<<<< HEAD
            <Text style={styles.metaLabel}>Date & Time:</Text>
            <Text style={styles.metaValue}>
=======
            <Clock size={16} color="#6B7280" />
            <Text style={styles.metaText}>
>>>>>>> a1a7e3b1
              {formatDisplayDate(referral?.appointmentDate || '')} at {formatDisplayTime(referral?.appointmentTime || '')}
            </Text>
          </View>
          <View style={styles.metaRow}>
<<<<<<< HEAD
            <Text style={styles.metaLabel}>Clinic:</Text>
            <Text style={styles.metaValue}>
=======
            <MapPin size={16} color="#6B7280" />
            <Text style={styles.metaText}>
>>>>>>> a1a7e3b1
              {(() => {
                const clinic = referral?.referringClinicId ? clinicData[referral.referringClinicId] : null;
                return clinic?.name || referral?.referringClinicName || 'Clinic not specified';
              })()}
            </Text>
          </View>
        </View>

        {referral?.initialReasonForReferral && (
          <View style={styles.notesSection}>
            <Text style={styles.notesLabel}>Reason:</Text>
            <Text style={styles.notesText}>{referral.initialReasonForReferral}</Text>
          </View>
        )}

        <View style={styles.referralCardActions}>
          {isPending ? (
            <>
              <TouchableOpacity
                style={styles.declineButton}
                onPress={(e) => {
                  e.stopPropagation(); // Prevent card click
                  handleDeclineReferral(appointment);
                }}
              >
                <X size={16} color="#EF4444" />
                <Text style={styles.declineButtonText}>Decline</Text>
              </TouchableOpacity>
              <TouchableOpacity
                style={styles.acceptButton}
                onPress={(e) => {
                  e.stopPropagation(); // Prevent card click
                  handleAcceptReferral(appointment);
                }}
              >
                <Check size={16} color="#FFFFFF" />
                <Text style={styles.acceptButtonText}>Accept</Text>
              </TouchableOpacity>
            </>
          ) : appointment.status === 'confirmed' ? (
            <TouchableOpacity
              style={styles.diagnoseButton}
              onPress={(e) => {
                e.stopPropagation(); // Prevent card click
                handleDiagnosePatient(appointment);
              }}
            >
              <Stethoscope size={16} color="#FFFFFF" />
              <Text style={styles.diagnoseButtonText}>Diagnose Patient</Text>
            </TouchableOpacity>
          ) : null}
        </View>
      </TouchableOpacity>
    );
  };

  // === Regular Appointment Card ===
  const renderAppointmentCard = (appointment: Appointment) => {
    const isPending = appointment.status === 'pending';
    const isReferralAppointment = isReferral(appointment);
    const patientName = safeDataAccess.getAppointmentPatientName(appointment, 'Unknown Patient');
    const patientInitials = (() => {
      const firstName = appointment.patientFirstName || '';
      const lastName = appointment.patientLastName || '';
      if (firstName && lastName) {
        return `${firstName[0]}${lastName[0]}`.toUpperCase();
      }
      if (firstName) {
        return firstName[0].toUpperCase();
      }
      return 'U';
    })();

    return (
      <TouchableOpacity 
        key={appointment.id} 
        style={styles.appointmentCard}
        onPress={() => {
          // Handle card click for viewing appointment details
          if (appointment.status === 'completed') {
            loadAppointmentDetails(appointment);
          } else if (appointment.status === 'confirmed') {
            handleDiagnosePatient(appointment);
          }
        }}
        activeOpacity={0.7}
      >
        <View style={styles.appointmentHeader}>
          <View style={styles.patientInfo}>
            <View style={styles.patientAvatar}>
              <Text style={styles.patientInitial}>
                {patientInitials}
              </Text>
            </View>
            <View style={styles.appointmentDetails}>
              <Text style={styles.patientName}>{patientName}</Text>
              <Text style={styles.appointmentType}>{appointment.type || 'General Consultation'}</Text>
              {isReferralAppointment ? (
                <View style={styles.referralBadge}>
                  <FileText size={12} color="#1E40AF" />
                  <Text style={styles.referralText}>Referral</Text>
                </View>
              ) : (
                <Text style={styles.referredBy}>Referred by {appointment.specialty || 'General Medicine'}</Text>
              )}
            </View>
          </View>
          <View style={getStatusBadgeStyle(appointment.status)}>
            {getStatusIcon(appointment.status)}
            <Text style={getStatusTextStyle(appointment.status)}>
              {appointment.status.charAt(0).toUpperCase() + appointment.status.slice(1)}
            </Text>
          </View>
        </View>

        <View style={styles.appointmentMeta}>
          <View style={styles.metaRow}>
<<<<<<< HEAD
            <Text style={styles.metaLabel}>Date & Time:</Text>
            <Text style={styles.metaValue}>
              {appointment.appointmentDate || 'Date not specified'} at {(() => {
                const timeString = appointment.appointmentTime;
                if (!timeString) return 'Time not specified';
                if (timeString.includes('AM') || timeString.includes('PM')) {
=======
            <Clock size={16} color="#6B7280" />
            <Text style={styles.metaText}>
              {appointment.appointmentDate || 'Date not specified'} at {(() => {
                const timeString = appointment.appointmentTime;
                if (!timeString) return 'Time not specified';
                // Handle time strings that already have AM/PM
                if (timeString.includes('AM') || timeString.includes('PM')) {
                  // Remove any duplicate AM/PM and return clean format
>>>>>>> a1a7e3b1
                  const cleanTime = timeString.replace(/\s*(AM|PM)\s*(AM|PM)\s*/gi, ' $1');
                  return cleanTime.trim();
                }
                return timeString;
              })()}
            </Text>
          </View>
          <View style={styles.metaRow}>
<<<<<<< HEAD
            <Text style={styles.metaLabel}>Clinic:</Text>
            <Text style={styles.metaValue}>
=======
            <MapPin size={16} color="#6B7280" />
            <Text style={styles.metaText}>
>>>>>>> a1a7e3b1
              {(() => {
                const clinic = appointment.clinicId ? clinicData[appointment.clinicId] : null;
                return clinic?.name || appointment.clinicName || 'Clinic not specified';
              })()}
            </Text>
          </View>
        </View>

        {appointment.appointmentPurpose && (
          <View style={styles.notesSection}>
            <Text style={styles.notesLabel}>Purpose:</Text>
            <Text style={styles.notesText}>{appointment.appointmentPurpose}</Text>
          </View>
        )}

        {appointment.additionalNotes && (
          <View style={styles.notesSection}>
            <Text style={styles.notesLabel}>Notes:</Text>
            <Text style={styles.notesText}>{appointment.additionalNotes}</Text>
          </View>
        )}

        {appointment.status === 'cancelled' && (
          <View style={styles.declineReasonSection}>
            <Text style={styles.declineReasonLabel}>Decline Reason:</Text>
            <Text style={styles.declineReasonText}>Appointment was declined</Text>
          </View>
        )}

        {/* Action Buttons */}
        <View style={styles.appointmentActions}>
          {isPending && !isReferralAppointment ? (
            // Regular pending appointment - show accept/deny buttons
            <>
              <TouchableOpacity
                style={styles.declineButton}
                onPress={(e) => {
                  e.stopPropagation(); // Prevent card click
                  handleDeclineAppointment(appointment);
                }}
              >
                <X size={16} color="#EF4444" />
                <Text style={styles.declineButtonText}>Decline</Text>
              </TouchableOpacity>
              <TouchableOpacity
                style={styles.acceptButton}
                onPress={(e) => {
                  e.stopPropagation(); // Prevent card click
                  handleAcceptAppointment(appointment);
                }}
              >
                <Check size={16} color="#FFFFFF" />
                <Text style={styles.acceptButtonText}>Accept</Text>
              </TouchableOpacity>
            </>
          ) : appointment.status === 'confirmed' && !isReferralAppointment ? (
            // Confirmed regular appointment - show diagnose button
            <TouchableOpacity
              style={styles.diagnoseButton}
              onPress={(e) => {
                e.stopPropagation(); // Prevent card click
                handleDiagnosePatient(appointment);
              }}
            >
              <Stethoscope size={16} color="#FFFFFF" />
              <Text style={styles.diagnoseButtonText}>Diagnose Patient</Text>
            </TouchableOpacity>
                     ) : null}
        </View>
      </TouchableOpacity>
    );
  };

  // Legacy functions for regular appointments
  const handleAcceptAppointment = (appointment: Appointment) => {
    setSelectedAppointment(appointment);
    setShowAcceptModal(true);
  };

  const confirmAccept = async () => {
    if (!selectedAppointment || !selectedAppointment.id) return;
    
    try {
      await databaseService.updateAppointmentStatus(selectedAppointment.id, 'confirmed');
      Alert.alert('Success', 'Appointment confirmed successfully!');
      setShowAcceptModal(false);
      setSelectedAppointment(null);
      loadAppointments(); // Refresh the list
    } catch (error) {
      console.error('Error accepting appointment:', error);
      Alert.alert('Error', 'Failed to accept appointment. Please try again.');
    }
  };

  const handleDeclineAppointment = (appointment: Appointment) => {
    setSelectedAppointment(appointment);
    setShowDeclineModal(true);
  };

  const submitDecline = async () => {
    if (!selectedAppointment || !selectedAppointment.id) return;
    
    const finalReason = declineReason === 'Other' ? customReason : declineReason;
    if (!finalReason.trim()) {
      Alert.alert('Error', 'Please provide a reason for declining.');
      return;
    }

    try {
              await databaseService.updateAppointmentStatus(selectedAppointment.id, 'cancelled', finalReason);
      Alert.alert('Success', 'Appointment declined successfully!');
      setShowDeclineModal(false);
      setSelectedAppointment(null);
      setDeclineReason('');
      setCustomReason('');
      loadAppointments(); // Refresh the list
    } catch (error) {
      console.error('Error declining appointment:', error);
      Alert.alert('Error', 'Failed to decline appointment. Please try again.');
    }
  };

  // ---- MODALS ----

  // Accept modal
  const renderAcceptModal = () => {
    if (!selectedAppointment) return null;
    const isReferralAppointment = isReferral(selectedAppointment);
    
    return (
      <Modal
        visible={showAcceptModal}
        transparent={true}
        animationType="fade"
        onRequestClose={() => setShowAcceptModal(false)}
      >
        <View style={styles.modalBackdrop}>
          <View style={styles.modalContainer}>
            <View style={styles.modalContent}>
              <Text style={styles.modalTitle}>
                {isReferralAppointment ? 'Accept Referral' : 'Accept Appointment'}
              </Text>
              <Text style={styles.modalSubtitle}>
                Are you sure you want to accept this {isReferralAppointment ? 'referral' : 'appointment'} with{' '}
                <Text style={{ fontWeight: 'bold', color: '#1E40AF' }}>
                  {selectedAppointment ? `${selectedAppointment.patientFirstName} ${selectedAppointment.patientLastName}` : ''}
                </Text>
                ?
              </Text>
              <View style={styles.modalActions}>
                <TouchableOpacity
                  style={styles.modalCancelButton}
                  onPress={() => setShowAcceptModal(false)}
                >
                  <Text style={styles.modalCancelText}>Cancel</Text>
                </TouchableOpacity>
                <TouchableOpacity
                  style={[styles.modalSubmitButton, { backgroundColor: '#1E40AF' }]}
                  onPress={isReferralAppointment ? confirmAcceptReferral : confirmAccept}
                >
                  <Text style={styles.modalSubmitText}>Accept</Text>
                </TouchableOpacity>
              </View>
            </View>
          </View>
        </View>
      </Modal>
    );
  };

  // Decline modal
  const renderDeclineModal = () => (
    <Modal
      visible={showDeclineModal}
      transparent={true}
      animationType="fade"
      onRequestClose={() => setShowDeclineModal(false)}
    >
      <View style={styles.modalBackdrop}>
        <View style={styles.modalContainer}>
          <View style={styles.modalContent}>
            <Text style={styles.modalTitle}>
              {selectedAppointment && isReferral(selectedAppointment) ? 'Decline Referral' : 'Decline Appointment'}
            </Text>
            <Text style={styles.modalSubtitle}>
              Please select a reason for declining this {selectedAppointment && isReferral(selectedAppointment) ? 'referral' : 'appointment'} with{' '}
              <Text style={{ fontWeight: 'bold', color: '#EF4444' }}>
                {selectedAppointment ? `${selectedAppointment.patientFirstName} ${selectedAppointment.patientLastName}` : ''}
              </Text>
            </Text>
            {/* Dropdown */}
            <View style={styles.reasonContainer}>
              <TouchableOpacity
                style={styles.reasonDropdown}
                onPress={() => setShowReasonDropdown((v) => !v)}
              >
                <Text
                  style={[
                    styles.reasonText,
                    !declineReason && styles.reasonPlaceholder,
                  ]}
                >
                  {declineReason || 'Select reason for declining'}
                </Text>
                <ChevronDown size={20} color="#6B7280" />
              </TouchableOpacity>
              {showReasonDropdown && (
                <View style={styles.reasonDropdownMenu}>
                  {declineReasons.map((reason) => (
                    <TouchableOpacity
                      key={reason}
                      style={styles.reasonDropdownItem}
                      onPress={() => {
                        setDeclineReason(reason);
                        setShowReasonDropdown(false);
                      }}
                    >
                      <Text style={styles.reasonDropdownText}>{reason}</Text>
                    </TouchableOpacity>
                  ))}
                </View>
              )}
            </View>
            {/* If Other */}
            {declineReason === 'Other (specify)' && (
              <View style={styles.customReasonContainer}>
                <Text style={styles.customReasonLabel}>Please specify:</Text>
                <TextInput
                  style={styles.customReasonInput}
                  placeholder="Enter your reason..."
                  placeholderTextColor="#9CA3AF"
                  value={customReason}
                  onChangeText={setCustomReason}
                  multiline
                  numberOfLines={3}
                  textAlignVertical="top"
                />
              </View>
            )}

            <View style={styles.modalActions}>
              <TouchableOpacity
                style={styles.modalCancelButton}
                onPress={() => setShowDeclineModal(false)}
              >
                <Text style={styles.modalCancelText}>Cancel</Text>
              </TouchableOpacity>
              <TouchableOpacity
                style={[styles.modalSubmitButton, { backgroundColor: '#EF4444' }]}
                onPress={selectedAppointment && isReferral(selectedAppointment) ? submitDeclineReferral : submitDecline}
                disabled={!declineReason || (declineReason === 'Other (specify)' && !customReason.trim())}
              >
                <Text style={styles.modalSubmitText}>Submit</Text>
              </TouchableOpacity>
            </View>
          </View>
        </View>
      </View>
    </Modal>
  );

  // Diagnosis modal


  // Remove Prescription Confirmation Modal


  // Unified Appointment Details Modal
  const renderAppointmentDetailsModal = () => {
    if (!modalAppointment) return null;
    
    return (
      <AppointmentDetailsModal
        visible={showAppointmentModal}
        onClose={() => {
          setShowAppointmentModal(false);
          setModalAppointment(null);
          setMedicalHistory(null);
        }}
        appointment={modalAppointment}
        medicalHistory={medicalHistory}
        loadingMedicalHistory={loadingMedicalHistory}
        clinicData={clinicData[modalAppointment.clinicId]}
        doctorData={patientData[modalAppointment.patientId]}
        isSpecialist={true}
        onStartConsultation={handleStartConsultation}
      />
    );
  };





  // ---- RENDER ----
  return (
    <SafeAreaView style={styles.container}>
      <StatusBar translucent backgroundColor="transparent" barStyle="dark-content" />

      {/* Header */}
      <View style={styles.header}>
        <Text style={styles.headerTitle}>Appointments</Text>
        <TouchableOpacity
          style={styles.profileButton}
          onPress={() => router.push('/(specialist)/tabs/profile')}
        >
          <User size={24} color="#6B7280" />
        </TouchableOpacity>
      </View>

      {/* Search */}
      <View style={styles.searchContainer}>
        <View style={styles.searchInputContainer}>
          <Search size={18} color="#9CA3AF" style={styles.searchIcon} />
          <TextInput
            style={styles.searchInput}
            placeholder="Search appointments by patient or type"
            placeholderTextColor="#9CA3AF"
            value={searchQuery}
            onChangeText={setSearchQuery}
          />
        </View>
      </View>

      {/* Filters */}
      <View style={styles.filtersContainer}>
        <ScrollView
          horizontal
          showsHorizontalScrollIndicator={false}
          contentContainerStyle={styles.filtersContent}
        >
          {filters.map((filter) => (
            <TouchableOpacity
              key={filter}
              style={[
                styles.filterButton,
                activeFilter === filter && styles.activeFilterButton,
              ]}
              onPress={() => setActiveFilter(filter)}
            >
              <Text
                style={[
                  styles.filterText,
                  activeFilter === filter && styles.activeFilterText,
                ]}
              >
                {filter}
              </Text>
            </TouchableOpacity>
          ))}
        </ScrollView>
      </View>

      {/* Appointment List */}
      <ScrollView
        style={styles.scrollView}
        showsVerticalScrollIndicator={false}
        contentContainerStyle={{ paddingBottom: 100 }}
        refreshControl={
          <RefreshControl refreshing={refreshing} onRefresh={onRefresh} />
        }
      >
        <View style={styles.appointmentsList}>
          {loading ? (
            <LoadingState
              message="Loading appointments..."
              variant="inline"
              size="large"
            />
          ) : error ? (
            <View style={styles.errorContainer}>
              <Text style={styles.errorText}>{error}</Text>
              <TouchableOpacity style={styles.retryButton} onPress={handleRetry}>
                <Text style={styles.retryButtonText}>Retry</Text>
              </TouchableOpacity>
            </View>
          ) : filteredAppointments.length > 0 || getReferralCards().length > 0 ? (
            <>
              {/* Render referral cards first */}
              {getReferralCards().map(renderReferralCard)}
              
              {/* Render regular appointment cards */}
              {filteredAppointments.map(renderAppointmentCard)}
            </>
          ) : (
            <View style={styles.emptyState}>
              <Calendar size={48} color="#9CA3AF" />
              <Text style={styles.emptyStateTitle}>
                No {activeFilter.toLowerCase()} appointments found
              </Text>
              <Text style={styles.emptyStateText}>
                {activeFilter === 'All' 
                  ? "You don't have any appointments scheduled yet."
                  : `You don't have any ${activeFilter.toLowerCase()} appointments at the moment.`
                }
              </Text>
            </View>
          )}
        </View>
      </ScrollView>

      {/* MODALS */}
      {renderAcceptModal()}
      {renderDeclineModal()}
      {renderAppointmentDetailsModal()}
    </SafeAreaView>
  );
}

const styles = StyleSheet.create({
  container: {
    flex: 1,
    backgroundColor: '#FFFFFF',
    paddingTop: Platform.OS === 'android' ? StatusBar.currentHeight : 0,
  },
  header: {
    flexDirection: 'row',
    justifyContent: 'space-between',
    alignItems: 'center',
    paddingHorizontal: 24,
    paddingTop: 16,
    paddingBottom: 16,
    backgroundColor: '#FFFFFF',
  },
  headerTitle: {
    fontSize: 24,
    fontFamily: 'Inter-SemiBold',
    color: '#1F2937',
  },
  profileButton: {
    width: 40,
    height: 40,
    borderRadius: 20,
    backgroundColor: '#F9FAFB',
    justifyContent: 'center',
    alignItems: 'center',
    borderWidth: 1,
    borderColor: '#E5E7EB',
  },
  searchContainer: {
    paddingHorizontal: 24,
    paddingBottom: 16,
    backgroundColor: '#FFFFFF',
  },
  searchInputContainer: {
    flexDirection: 'row',
    alignItems: 'center',
    backgroundColor: '#F9FAFB',
    borderRadius: 12,
    paddingHorizontal: 16,
    paddingVertical: 12,
    borderWidth: 1,
    borderColor: '#E5E7EB',
  },
  searchIcon: {
    marginRight: 12,
  },
  searchInput: {
    flex: 1,
    fontSize: 15,
    fontFamily: 'Inter-Regular',
    color: '#1F2937',
  },
  filtersContainer: {
    backgroundColor: '#FFFFFF',
    paddingVertical: 12,
    borderBottomWidth: 1,
    borderBottomColor: '#E5E7EB',
  },
  filtersContent: {
    paddingHorizontal: 24,
    gap: 12,
  },
  filterButton: {
    paddingHorizontal: 16,
    paddingVertical: 8,
    borderRadius: 20,
    backgroundColor: '#F9FAFB',
    borderWidth: 1,
    borderColor: '#E5E7EB',
  },
  activeFilterButton: {
    backgroundColor: '#1E40AF',
    borderColor: '#1E40AF',
  },
  filterText: {
    fontSize: 14,
    fontFamily: 'Inter-Medium',
    color: '#6B7280',
  },
  activeFilterText: {
    color: '#FFFFFF',
  },
  scrollView: {
    flex: 1,
  },
  appointmentsList: {
    paddingHorizontal: 24,
    paddingVertical: 16,
    gap: 16,
  },
  appointmentCard: {
    backgroundColor: '#F9FAFB',
    borderRadius: 12,
    padding: 16,
    borderWidth: 1,
    borderColor: '#E5E7EB',
  },
  appointmentHeader: {
    flexDirection: 'row',
    justifyContent: 'space-between',
    alignItems: 'flex-start',
    marginBottom: 12,
  },
  patientInfo: {
    flexDirection: 'row',
    flex: 1,
  },
  patientAvatar: {
    width: 40,
    height: 40,
    borderRadius: 20,
    backgroundColor: '#1E40AF',
    justifyContent: 'center',
    alignItems: 'center',
    marginRight: 12,
  },
  patientInitial: {
    color: '#FFFFFF',
    fontSize: 14,
    fontFamily: 'Inter-SemiBold',
  },
  appointmentDetails: {
    flex: 1,
  },
  patientName: {
    fontSize: 16,
    fontFamily: 'Inter-SemiBold',
    color: '#1F2937',
  },
  appointmentType: {
    fontSize: 14,
    fontFamily: 'Inter-Regular',
    color: '#6B7280',
    marginTop: 2,
  },
  referredBy: {
    fontSize: 13,
    fontFamily: 'Inter-Regular',
    color: '#9CA3AF',
    marginTop: 2,
  },
  statusBadge: {
    flexDirection: 'row',
    alignItems: 'center',
    gap: 6,
    paddingHorizontal: 10,
    paddingVertical: 4,
    borderRadius: 20,
    borderWidth: 1,
    borderColor: '#D1D5DB',
    backgroundColor: '#F9FAFB',
  },
  statusText: {
    fontSize: 12,
    fontFamily: 'Inter-SemiBold',
    color: '#374151',
  },
  appointmentMeta: {
    gap: 6,
    marginBottom: 12,
  },
  metaRow: {
    flexDirection: 'row',
    alignItems: 'center',
    gap: 8,
  },
  metaText: {
    fontSize: 14,
    fontFamily: 'Inter-Regular',
    color: '#374151',
  },
  metaLabel: {
    fontSize: 14,
    fontFamily: 'Inter-Medium',
    color: '#374151',
    flex: 1,
  },
  metaValue: {
    fontSize: 14,
    fontFamily: 'Inter-Regular',
    color: '#6B7280',
    textAlign: 'right',
    flex: 1,
  },
  notesSection: {
    backgroundColor: '#F3F4F6',
    borderRadius: 8,
    padding: 12,
<<<<<<< HEAD
    marginBottom: -10,
=======
    marginBottom: 0,
>>>>>>> a1a7e3b1
  },
  notesLabel: {
    fontSize: 13,
    fontFamily: 'Inter-SemiBold',
    color: '#374151',
    marginBottom: 4,
  },
  notesText: {
    fontSize: 13,
    fontFamily: 'Inter-Regular',
    color: '#6B7280',
    lineHeight: 18,
  },
  declineReasonSection: {
    backgroundColor: '#FEF2F2',
    borderRadius: 8,
    padding: 12,
    marginBottom: 12,
  },
  declineReasonLabel: {
    fontSize: 13,
    fontFamily: 'Inter-SemiBold',
    color: '#EF4444',
    marginBottom: 4,
  },
  declineReasonText: {
    fontSize: 13,
    fontFamily: 'Inter-Regular',
    color: '#EF4444',
    lineHeight: 18,
  },
  appointmentActions: {
    flexDirection: 'row',
    gap: 12,
  },
  declineButton: {
    flex: 1,
    flexDirection: 'row',
    alignItems: 'center',
    justifyContent: 'center',
    backgroundColor: '#FEF2F2',
    paddingVertical: 12,
    borderRadius: 8,
    borderWidth: 1,
    borderColor: '#FCA5A5',
    gap: 6,
  },
  declineButtonText: {
    color: '#EF4444',
    fontSize: 14,
    fontFamily: 'Inter-SemiBold',
  },
  acceptButton: {
    flex: 1,
    flexDirection: 'row',
    alignItems: 'center',
    justifyContent: 'center',
    backgroundColor: '#1E40AF',
    paddingVertical: 12,
    borderRadius: 8,
    gap: 6,
  },
  acceptButtonText: {
    color: '#FFFFFF',
    fontSize: 14,
    fontFamily: 'Inter-SemiBold',
  },
  diagnoseButton: {
    flex: 1,
    flexDirection: 'row',
<<<<<<< HEAD
    alignItems: 'center',
    justifyContent: 'center',
    backgroundColor: '#1E40AF',
    paddingVertical: 12,
    borderRadius: 8,
    gap: 6,
  },
  diagnoseButtonText: {
    color: '#FFFFFF',
    fontSize: 14,
    fontFamily: 'Inter-SemiBold',
=======
    alignItems: 'center',
    justifyContent: 'center',
    backgroundColor: '#1E40AF',
    paddingVertical: 12,
    borderRadius: 8,
    gap: 6,
  },
  diagnoseButtonText: {
    color: '#FFFFFF',
    fontSize: 14,
    fontFamily: 'Inter-SemiBold',
  },
  referralBadge: {
    flexDirection: 'row',
    alignItems: 'center',
    gap: 4,
    backgroundColor: '#E0F2FE',
    borderRadius: 8,
    paddingHorizontal: 8,
    paddingVertical: 4,
  },
  referralText: {
    fontSize: 12,
    fontFamily: 'Inter-Medium',
    color: '#1E40AF',
  },
  emptyState: {
    alignItems: 'center',
    paddingVertical: 48,
    paddingHorizontal: 32,
  },
  emptyStateTitle: {
    fontSize: 18,
    fontFamily: 'Inter-SemiBold',
    color: '#374151',
    marginTop: 16,
    marginBottom: 8,
    textAlign: 'center',
  },
  emptyStateText: {
    fontSize: 14,
    fontFamily: 'Inter-Regular',
    color: '#6B7280',
    textAlign: 'center',
    lineHeight: 20,
>>>>>>> a1a7e3b1
  },
  referralBadge: {
    flexDirection: 'row',
    alignItems: 'center',
    gap: 4,
    backgroundColor: '#DBEAFE',
    borderRadius: 8,
    paddingHorizontal: 8,
    paddingVertical: 4,
    borderWidth: 1,
    borderColor: '#2563EB',
  },
  referralText: {
    fontSize: 12,
    fontFamily: 'Inter-Medium',
    color: '#2563EB',
  },
  emptyState: {
    alignItems: 'center',
    paddingVertical: 48,
    paddingHorizontal: 32,
  },
  emptyStateTitle: {
    fontSize: 18,
    fontFamily: 'Inter-SemiBold',
    color: '#374151',
    marginTop: 16,
    marginBottom: 8,
    textAlign: 'center',
  },
  emptyStateText: {
    fontSize: 14,
    fontFamily: 'Inter-Regular',
    color: '#6B7280',
    textAlign: 'center',
    lineHeight: 20,
  },
  // Modal Styles (shared)
  modalBackdrop: {
    flex: 1,
    backgroundColor: 'rgba(0, 0, 0, 0.5)',
    justifyContent: 'center',
    alignItems: 'center',
  },
  modalContainer: {
    width: '90%',
    maxWidth: 400,
  },
  modalContent: {
    backgroundColor: '#FFFFFF',
    borderRadius: 16,
    padding: 24,
  },
  modalTitle: {
    fontSize: 18,
    fontFamily: 'Inter-Bold',
    color: '#1F2937',
    marginBottom: 8,
    textAlign: 'center',
  },
  modalSubtitle: {
    fontSize: 14,
    fontFamily: 'Inter-Regular',
    color: '#6B7280',
    textAlign: 'center',
    marginBottom: 24,
    lineHeight: 20,
  },
  reasonContainer: {
    position: 'relative',
    marginBottom: 16,
  },
  reasonDropdown: {
    flexDirection: 'row',
    alignItems: 'center',
    justifyContent: 'space-between',
    backgroundColor: '#F9FAFB',
    borderRadius: 12,
    paddingHorizontal: 16,
    paddingVertical: 12,
    borderWidth: 1,
    borderColor: '#E5E7EB',
  },
  reasonText: {
    fontSize: 15,
    fontFamily: 'Inter-Regular',
    color: '#1F2937',
  },
  reasonPlaceholder: {
    color: '#9CA3AF',
  },
  reasonDropdownMenu: {
    position: 'absolute',
    top: 54,
    left: 0,
    right: 0,
    backgroundColor: '#FFFFFF',
    borderRadius: 12,
    borderWidth: 1,
    borderColor: '#E5E7EB',
    zIndex: 10,
    maxHeight: 200,
  },
  reasonDropdownItem: {
    paddingHorizontal: 16,
    paddingVertical: 12,
    borderBottomWidth: 1,
    borderBottomColor: '#F3F4F6',
  },
  reasonDropdownText: {
    fontSize: 14,
    fontFamily: 'Inter-Regular',
    color: '#1F2937',
  },
  customReasonContainer: {
    marginBottom: 16,
  },
  customReasonLabel: {
    fontSize: 14,
    fontFamily: 'Inter-Medium',
    color: '#374151',
    marginBottom: 8,
  },
  customReasonInput: {
    backgroundColor: '#F9FAFB',
    borderRadius: 12,
    padding: 12,
    borderWidth: 1,
    borderColor: '#E5E7EB',
    fontSize: 14,
    fontFamily: 'Inter-Regular',
    color: '#1F2937',
    minHeight: 80,
  },
  modalActions: {
    flexDirection: 'row',
    gap: 12,
    marginTop: 16,
  },
  modalCancelButton: {
    flex: 1,
    backgroundColor: '#F3F4F6',
    paddingVertical: 12,
    borderRadius: 8,
    alignItems: 'center',
    borderWidth: 1,
    borderColor: '#E5E7EB',
  },
  modalCancelText: {
    fontSize: 14,
    fontFamily: 'Inter-SemiBold',
    color: '#374151',
  },
  modalSubmitButton: {
    flex: 1,
    backgroundColor: '#EF4444',
    paddingVertical: 12,
    borderRadius: 8,
    alignItems: 'center',
  },
  modalSubmitText: {
    fontSize: 14,
    fontFamily: 'Inter-SemiBold',
    color: '#FFFFFF',
  },
  inputContainer: {
    marginBottom: 16,
  },
  inputLabel: {
    fontSize: 14,
    fontFamily: 'Inter-Medium',
    color: '#374151',
    marginBottom: 8,
  },
  textArea: {
    backgroundColor: '#F9FAFB',
    borderRadius: 12,
    padding: 12,
    borderWidth: 1,
    borderColor: '#E5E7EB',
    fontSize: 14,
    fontFamily: 'Inter-Regular',
    color: '#1F2937',
    minHeight: 80,
  },
  prescriptionHeader: {
    flexDirection: 'row',
    justifyContent: 'space-between',
    alignItems: 'center',
    marginBottom: 12,
  },
  addButton: {
    backgroundColor: '#1E40AF',
    paddingVertical: 8,
    paddingHorizontal: 12,
    borderRadius: 8,
  },
  addButtonText: {
    color: '#FFFFFF',
    fontSize: 14,
    fontFamily: 'Inter-SemiBold',
  },
  prescriptionItem: {
    backgroundColor: '#F9FAFB',
    borderRadius: 12,
    padding: 12,
    borderWidth: 1,
    borderColor: '#E5E7EB',
    marginBottom: 12,
  },
  prescriptionRow: {
    flexDirection: 'row',
    alignItems: 'center',
    gap: 12,
    marginBottom: 8,
  },
  prescriptionInput: {
    flex: 1,
    backgroundColor: '#FFFFFF',
    borderRadius: 12,
    padding: 12,
    borderWidth: 1,
    borderColor: '#E5E7EB',
    fontSize: 14,
    fontFamily: 'Inter-Regular',
    color: '#1F2937',
  },
  removeButton: {
    padding: 8,
  },
  referralCard: {
    backgroundColor: '#F9FAFB',
    borderRadius: 12,
    padding: 16,
    borderWidth: 1,
    borderColor: '#E5E7EB',
    marginBottom: 16,
  },
  referralCardHeader: {
    flexDirection: 'row',
    alignItems: 'center',
    marginBottom: 12,
  },
  referralCardHeaderLeft: {
    flexDirection: 'row',
    alignItems: 'center',
    gap: 8,
  },
  medicalHistoryButton: {
    width: 40,
    height: 40,
    borderRadius: 20,
    backgroundColor: '#E0F2FE',
    justifyContent: 'center',
    alignItems: 'center',
  },
  medicalHistoryButtonText: {
    fontSize: 14,
    fontFamily: 'Inter-SemiBold',
    color: '#1E40AF',
    marginLeft: 8,
  },
  referralIconContainer: {
    width: 40,
    height: 40,
    borderRadius: 20,
    backgroundColor: '#E0F2FE',
    justifyContent: 'center',
    alignItems: 'center',
    marginRight: 12,
  },
  referralCardIcon: {
    fontSize: 24,
  },
  referralCardDetails: {
    flex: 1,
  },
  referralCardTitle: {
    fontSize: 16,
    fontFamily: 'Inter-SemiBold',
    color: '#1F2937',
    marginBottom: 4,
  },
  referralCardSubtitle: {
    fontSize: 14,
    fontFamily: 'Inter-Regular',
    color: '#6B7280',
  },
  referralStatusBadge: {
<<<<<<< HEAD
    flexDirection: 'row',
    alignItems: 'center',
    gap: 6,
    backgroundColor: '#F9FAFB',
=======
    backgroundColor: '#FEF2F2',
>>>>>>> a1a7e3b1
    borderRadius: 20,
    paddingHorizontal: 10,
    paddingVertical: 4,
    borderWidth: 1,
<<<<<<< HEAD
    borderColor: '#D1D5DB',
=======
    borderColor: '#FCA5A5',
>>>>>>> a1a7e3b1
  },
  referralStatusText: {
    fontSize: 12,
    fontFamily: 'Inter-SemiBold',
<<<<<<< HEAD
    color: '#374151',
=======
    color: '#EF4444',
>>>>>>> a1a7e3b1
  },
  subtleDivider: {
    height: 1,
    backgroundColor: '#E5E7EB',
    marginVertical: 12,
  },
  keyValueRow: {
    flexDirection: 'row',
    justifyContent: 'space-between',
    marginBottom: 8,
  },
  label: {
    fontSize: 14,
    fontFamily: 'Inter-Medium',
    color: '#374151',
  },
  value: {
    fontSize: 14,
    fontFamily: 'Inter-Regular',
    color: '#6B7280',
    textAlign: 'right',
  },
  referralCardText: {
    fontSize: 14,
    fontFamily: 'Inter-Regular',
    color: '#6B7280',
    lineHeight: 18,
  },
  referralCardActions: {
    flexDirection: 'row',
    gap: 12,
    marginTop: 16,
  },
  referralDetailsScroll: {
    maxHeight: 400,
  },
  referralDetailsSection: {
    marginBottom: 20,
  },
  referralDetailsSectionTitle: {
    fontSize: 16,
    fontFamily: 'Inter-SemiBold',
    color: '#1F2937',
    marginBottom: 12,
  },
  // Medical History Modal Styles
  loadingContainer: {
    flex: 1,
    justifyContent: 'center',
    alignItems: 'center',
    paddingVertical: 60,
  },
  loadingText: {
    fontSize: 16,
    color: '#6B7280',
    fontFamily: 'Inter-Regular',
  },
  medicalHistoryScroll: {
    maxHeight: 400,
  },
  medicalHistorySection: {
    marginBottom: 24,
  },
  medicalHistorySectionTitle: {
    fontSize: 18,
    fontFamily: 'Inter-SemiBold',
    color: '#1F2937',
    marginBottom: 12,
  },
  medicalHistoryCard: {
    backgroundColor: '#FFFFFF',
    borderRadius: 12,
    padding: 16,
    borderWidth: 1,
    borderColor: '#E5E7EB',
  },
  medicalHistoryField: {
    marginBottom: 12,
  },
  medicalHistoryFieldLabel: {
    fontSize: 14,
    fontFamily: 'Inter-Medium',
    color: '#374151',
    marginBottom: 4,
  },
  medicalHistoryFieldValue: {
    fontSize: 15,
    fontFamily: 'Inter-Regular',
    color: '#1F2937',
    lineHeight: 20,
  },
  prescriptionItemHistory: {
    marginBottom: 16,
    paddingBottom: 16,
    borderBottomWidth: 1,
    borderBottomColor: '#F3F4F6',
  },
  prescriptionMedication: {
    fontSize: 16,
    fontFamily: 'Inter-SemiBold',
    color: '#1F2937',
    marginBottom: 4,
  },
  prescriptionDetailsText: {
    fontSize: 14,
    fontFamily: 'Inter-Regular',
    color: '#6B7280',
    marginBottom: 4,
  },
  prescriptionDescriptionText: {
    fontSize: 14,
    fontFamily: 'Inter-Regular',
    color: '#6B7280',
    fontStyle: 'italic',
  },
  certificateItem: {
    marginBottom: 16,
    paddingBottom: 16,
    borderBottomWidth: 1,
    borderBottomColor: '#F3F4F6',
  },
  certificateTypeText: {
    fontSize: 16,
    fontFamily: 'Inter-SemiBold',
    color: '#1F2937',
    marginBottom: 4,
  },
  certificateDescriptionText: {
    fontSize: 14,
    fontFamily: 'Inter-Regular',
    color: '#6B7280',
    marginBottom: 4,
  },
  certificateValidUntil: {
    fontSize: 12,
    fontFamily: 'Inter-Regular',
    color: '#9CA3AF',
  },
  medicalHistoryEmptyContainer: {
    flex: 1,
    justifyContent: 'center',
    alignItems: 'center',
    paddingHorizontal: 40,
    paddingVertical: 60,
  },
  medicalHistoryEmptyTitle: {
    fontSize: 18,
    color: '#1F2937',
    fontFamily: 'Inter-SemiBold',
    marginBottom: 12,
    textAlign: 'center',
  },
  medicalHistoryEmptyText: {
    fontSize: 14,
    color: '#6B7280',
    fontFamily: 'Inter-Regular',
    textAlign: 'center',
    lineHeight: 20,
  },
  errorContainer: {
    alignItems: 'center',
    justifyContent: 'center',
    padding: 24,
    backgroundColor: '#FEF2F2',
    borderRadius: 12,
    borderWidth: 1,
    borderColor: '#FECACA',
  },
  errorText: {
    fontSize: 16,
    fontFamily: 'Inter-Medium',
    color: '#DC2626',
    textAlign: 'center',
    marginBottom: 16,
  },
  retryButton: {
    backgroundColor: '#DC2626',
    paddingHorizontal: 20,
    paddingVertical: 12,
    borderRadius: 8,
  },
  retryButtonText: {
    color: '#FFFFFF',
    fontSize: 14,
    fontFamily: 'Inter-SemiBold',
  },
  statusBadgeConfirmed: {
<<<<<<< HEAD
    backgroundColor: '#F9FAFB',
    borderColor: '#D1D5DB',
  },
  statusBadgePending: {
    backgroundColor: '#F9FAFB',
    borderColor: '#D1D5DB',
  },
  statusBadgeCompleted: {
    backgroundColor: '#F9FAFB',
    borderColor: '#D1D5DB',
  },
  statusBadgeCanceled: {
    backgroundColor: '#F9FAFB',
    borderColor: '#D1D5DB',
  },
  referralStatusBadgeConfirmed: {
    backgroundColor: '#F9FAFB',
    borderColor: '#D1D5DB',
  },
  referralStatusBadgeCompleted: {
    backgroundColor: '#F9FAFB',
    borderColor: '#D1D5DB',
  },
  referralStatusBadgeCanceled: {
    backgroundColor: '#F9FAFB',
    borderColor: '#D1D5DB',
  },
  referralStatusTextConfirmed: {
    color: '#374151',
  },
  referralStatusTextCompleted: {
    color: '#374151',
  },
  referralStatusTextCanceled: {
    color: '#374151',
  },
  statusTextConfirmed: {
    color: '#374151',
  },
  statusTextPending: {
    color: '#374151',
  },
  statusTextCompleted: {
    color: '#374151',
  },
  statusTextCanceled: {
    color: '#374151',
=======
    backgroundColor: '#E0F2FE',
    borderColor: '#1E40AF',
  },
  statusBadgePending: {
    backgroundColor: '#FEF3C7',
    borderColor: '#F59E0B',
  },
  statusBadgeCompleted: {
    backgroundColor: '#10B981',
    borderColor: '#10B981',
  },
  statusBadgeCanceled: {
    backgroundColor: '#EF4444',
    borderColor: '#EF4444',
  },
  referralStatusBadgeConfirmed: {
    backgroundColor: '#E0F2FE',
    borderColor: '#1E40AF',
  },
  referralStatusBadgeCompleted: {
    backgroundColor: '#10B981',
    borderColor: '#10B981',
  },
  referralStatusBadgeCanceled: {
    backgroundColor: '#EF4444',
    borderColor: '#EF4444',
  },
  referralStatusTextConfirmed: {
    color: '#1E40AF',
  },
  referralStatusTextCompleted: {
    color: '#FFFFFF',
  },
  referralStatusTextCanceled: {
    color: '#EF4444',
  },
  statusTextConfirmed: {
    color: '#1E40AF',
  },
  statusTextPending: {
    color: '#F59E0B',
  },
  statusTextCompleted: {
    color: '#FFFFFF',
  },
  statusTextCanceled: {
    color: '#EF4444',
>>>>>>> a1a7e3b1
  },
});<|MERGE_RESOLUTION|>--- conflicted
+++ resolved
@@ -502,15 +502,9 @@
       case 'pending':
         return <Hourglass size={14} color="#6B7280" />;
       case 'completed':
-<<<<<<< HEAD
-        return <CheckMark size={14} color="#6B7280" />;
-      case 'cancelled':
-        return <XCircle size={14} color="#6B7280" />;
-=======
         return <CheckMark size={14} color="#10B981" />;
       case 'cancelled':
         return <XCircle size={14} color="#EF4444" />;
->>>>>>> a1a7e3b1
       default:
         return null;
     }
@@ -557,24 +551,6 @@
     }
   };
 
-<<<<<<< HEAD
-  const getReferralStatusIcon = (status: string) => {
-    switch (status) {
-      case 'confirmed':
-        return <CheckCircle size={14} color="#6B7280" />;
-      case 'completed':
-        return <CheckMark size={14} color="#6B7280" />;
-      case 'cancelled':
-        return <XCircle size={14} color="#6B7280" />;
-      case 'pending':
-      case 'pending_acceptance':
-      default:
-        return <Hourglass size={14} color="#6B7280" />;
-    }
-  };
-
-=======
->>>>>>> a1a7e3b1
   const getStatusTextStyle = (status: string) => {
     switch (status) {
       case 'confirmed':
@@ -655,10 +631,6 @@
             </Text>
           </View>
           <View style={getReferralStatusBadgeStyle(appointment.status)}>
-<<<<<<< HEAD
-            {getReferralStatusIcon(appointment.status)}
-=======
->>>>>>> a1a7e3b1
             <Text style={getReferralStatusTextStyle(appointment.status)}>
               {appointment.status === 'confirmed' ? 'Confirmed' :
                appointment.status === 'pending' || appointment.status === 'pending_acceptance' ? 'Pending' :
@@ -670,24 +642,14 @@
 
         <View style={styles.appointmentMeta}>
           <View style={styles.metaRow}>
-<<<<<<< HEAD
-            <Text style={styles.metaLabel}>Date & Time:</Text>
-            <Text style={styles.metaValue}>
-=======
             <Clock size={16} color="#6B7280" />
             <Text style={styles.metaText}>
->>>>>>> a1a7e3b1
               {formatDisplayDate(referral?.appointmentDate || '')} at {formatDisplayTime(referral?.appointmentTime || '')}
             </Text>
           </View>
           <View style={styles.metaRow}>
-<<<<<<< HEAD
-            <Text style={styles.metaLabel}>Clinic:</Text>
-            <Text style={styles.metaValue}>
-=======
             <MapPin size={16} color="#6B7280" />
             <Text style={styles.metaText}>
->>>>>>> a1a7e3b1
               {(() => {
                 const clinic = referral?.referringClinicId ? clinicData[referral.referringClinicId] : null;
                 return clinic?.name || referral?.referringClinicName || 'Clinic not specified';
@@ -805,14 +767,6 @@
 
         <View style={styles.appointmentMeta}>
           <View style={styles.metaRow}>
-<<<<<<< HEAD
-            <Text style={styles.metaLabel}>Date & Time:</Text>
-            <Text style={styles.metaValue}>
-              {appointment.appointmentDate || 'Date not specified'} at {(() => {
-                const timeString = appointment.appointmentTime;
-                if (!timeString) return 'Time not specified';
-                if (timeString.includes('AM') || timeString.includes('PM')) {
-=======
             <Clock size={16} color="#6B7280" />
             <Text style={styles.metaText}>
               {appointment.appointmentDate || 'Date not specified'} at {(() => {
@@ -821,7 +775,6 @@
                 // Handle time strings that already have AM/PM
                 if (timeString.includes('AM') || timeString.includes('PM')) {
                   // Remove any duplicate AM/PM and return clean format
->>>>>>> a1a7e3b1
                   const cleanTime = timeString.replace(/\s*(AM|PM)\s*(AM|PM)\s*/gi, ' $1');
                   return cleanTime.trim();
                 }
@@ -830,13 +783,8 @@
             </Text>
           </View>
           <View style={styles.metaRow}>
-<<<<<<< HEAD
-            <Text style={styles.metaLabel}>Clinic:</Text>
-            <Text style={styles.metaValue}>
-=======
             <MapPin size={16} color="#6B7280" />
             <Text style={styles.metaText}>
->>>>>>> a1a7e3b1
               {(() => {
                 const clinic = appointment.clinicId ? clinicData[appointment.clinicId] : null;
                 return clinic?.name || appointment.clinicName || 'Clinic not specified';
@@ -1436,11 +1384,7 @@
     backgroundColor: '#F3F4F6',
     borderRadius: 8,
     padding: 12,
-<<<<<<< HEAD
     marginBottom: -10,
-=======
-    marginBottom: 0,
->>>>>>> a1a7e3b1
   },
   notesLabel: {
     fontSize: 13,
@@ -1511,7 +1455,6 @@
   diagnoseButton: {
     flex: 1,
     flexDirection: 'row',
-<<<<<<< HEAD
     alignItems: 'center',
     justifyContent: 'center',
     backgroundColor: '#1E40AF',
@@ -1523,53 +1466,6 @@
     color: '#FFFFFF',
     fontSize: 14,
     fontFamily: 'Inter-SemiBold',
-=======
-    alignItems: 'center',
-    justifyContent: 'center',
-    backgroundColor: '#1E40AF',
-    paddingVertical: 12,
-    borderRadius: 8,
-    gap: 6,
-  },
-  diagnoseButtonText: {
-    color: '#FFFFFF',
-    fontSize: 14,
-    fontFamily: 'Inter-SemiBold',
-  },
-  referralBadge: {
-    flexDirection: 'row',
-    alignItems: 'center',
-    gap: 4,
-    backgroundColor: '#E0F2FE',
-    borderRadius: 8,
-    paddingHorizontal: 8,
-    paddingVertical: 4,
-  },
-  referralText: {
-    fontSize: 12,
-    fontFamily: 'Inter-Medium',
-    color: '#1E40AF',
-  },
-  emptyState: {
-    alignItems: 'center',
-    paddingVertical: 48,
-    paddingHorizontal: 32,
-  },
-  emptyStateTitle: {
-    fontSize: 18,
-    fontFamily: 'Inter-SemiBold',
-    color: '#374151',
-    marginTop: 16,
-    marginBottom: 8,
-    textAlign: 'center',
-  },
-  emptyStateText: {
-    fontSize: 14,
-    fontFamily: 'Inter-Regular',
-    color: '#6B7280',
-    textAlign: 'center',
-    lineHeight: 20,
->>>>>>> a1a7e3b1
   },
   referralBadge: {
     flexDirection: 'row',
@@ -1859,32 +1755,17 @@
     color: '#6B7280',
   },
   referralStatusBadge: {
-<<<<<<< HEAD
-    flexDirection: 'row',
-    alignItems: 'center',
-    gap: 6,
-    backgroundColor: '#F9FAFB',
-=======
     backgroundColor: '#FEF2F2',
->>>>>>> a1a7e3b1
     borderRadius: 20,
     paddingHorizontal: 10,
     paddingVertical: 4,
     borderWidth: 1,
-<<<<<<< HEAD
-    borderColor: '#D1D5DB',
-=======
     borderColor: '#FCA5A5',
->>>>>>> a1a7e3b1
   },
   referralStatusText: {
     fontSize: 12,
     fontFamily: 'Inter-SemiBold',
-<<<<<<< HEAD
-    color: '#374151',
-=======
     color: '#EF4444',
->>>>>>> a1a7e3b1
   },
   subtleDivider: {
     height: 1,
@@ -2072,7 +1953,6 @@
     fontFamily: 'Inter-SemiBold',
   },
   statusBadgeConfirmed: {
-<<<<<<< HEAD
     backgroundColor: '#F9FAFB',
     borderColor: '#D1D5DB',
   },
@@ -2120,54 +2000,5 @@
   },
   statusTextCanceled: {
     color: '#374151',
-=======
-    backgroundColor: '#E0F2FE',
-    borderColor: '#1E40AF',
-  },
-  statusBadgePending: {
-    backgroundColor: '#FEF3C7',
-    borderColor: '#F59E0B',
-  },
-  statusBadgeCompleted: {
-    backgroundColor: '#10B981',
-    borderColor: '#10B981',
-  },
-  statusBadgeCanceled: {
-    backgroundColor: '#EF4444',
-    borderColor: '#EF4444',
-  },
-  referralStatusBadgeConfirmed: {
-    backgroundColor: '#E0F2FE',
-    borderColor: '#1E40AF',
-  },
-  referralStatusBadgeCompleted: {
-    backgroundColor: '#10B981',
-    borderColor: '#10B981',
-  },
-  referralStatusBadgeCanceled: {
-    backgroundColor: '#EF4444',
-    borderColor: '#EF4444',
-  },
-  referralStatusTextConfirmed: {
-    color: '#1E40AF',
-  },
-  referralStatusTextCompleted: {
-    color: '#FFFFFF',
-  },
-  referralStatusTextCanceled: {
-    color: '#EF4444',
-  },
-  statusTextConfirmed: {
-    color: '#1E40AF',
-  },
-  statusTextPending: {
-    color: '#F59E0B',
-  },
-  statusTextCompleted: {
-    color: '#FFFFFF',
-  },
-  statusTextCanceled: {
-    color: '#EF4444',
->>>>>>> a1a7e3b1
   },
 });