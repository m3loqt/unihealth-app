--- conflicted
+++ resolved
@@ -925,7 +925,6 @@
       
       // Send email with code
       try {
-<<<<<<< HEAD
         // If we can find the user's name, pass it so the template can render {{user_name}}
         let userName: string | undefined = undefined;
         try {
@@ -942,12 +941,6 @@
         return { success: true, message: 'Reset code sent to your email' };
       } catch (e: any) {
         const message = e?.message || '';
-        console.error('Email send failed:', message);
-=======
-        await emailService.sendPasswordResetCode(email, code);
-        return { success: true, message: 'Reset code sent to your email' };
-      } catch (e: any) {
-        const message = e?.message || '';
         const isDev = (typeof __DEV__ !== 'undefined' && __DEV__) || process.env.NODE_ENV !== 'production';
         // In development, allow showing the code when email cannot be sent
         if (isDev) {
@@ -956,7 +949,6 @@
         }
         // In production, treat as failure
         console.error('Email send failed in production:', message);
->>>>>>> a1a7e3b1
         return { success: false, message: 'Failed to send reset code' };
       }
     } catch (error) {
